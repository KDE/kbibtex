/***************************************************************************
 *   Copyright (C) 2004-2014 by Thomas Fischer <fischer@unix-ag.uni-kl.de> *
 *                                                                         *
 *   This program is free software; you can redistribute it and/or modify  *
 *   it under the terms of the GNU General Public License as published by  *
 *   the Free Software Foundation; either version 2 of the License, or     *
 *   (at your option) any later version.                                   *
 *                                                                         *
 *   This program is distributed in the hope that it will be useful,       *
 *   but WITHOUT ANY WARRANTY; without even the implied warranty of        *
 *   MERCHANTABILITY or FITNESS FOR A PARTICULAR PURPOSE.  See the         *
 *   GNU General Public License for more details.                          *
 *                                                                         *
 *   You should have received a copy of the GNU General Public License     *
 *   along with this program; if not, see <http://www.gnu.org/licenses/>.  *
 ***************************************************************************/

#include "onlinesearchideasrepec.h"

#include <QSet>
#include <QNetworkRequest>
#include <QNetworkReply>
#include <QDebug>
#include <QUrlQuery>

#include <KLocalizedString>

#include "fileimporterbibtex.h"
#include "internalnetworkaccessmanager.h"

class OnlineSearchIDEASRePEc::OnlineSearchIDEASRePEcPrivate
{
public:
    int numSteps, curStep;
    QSet<QString> publicationLinks;

    QUrl buildQueryUrl(const QMap<QString, QString> &query, int numResults) {
        QString urlBase = QLatin1String("https://ideas.repec.org/cgi-bin/htsearch?cmd=Search%21&form=extended&m=all&fmt=url&wm=wrd&sp=1&sy=1&dt=range");

        bool hasFreeText = !query[queryKeyFreeText].isEmpty();
        bool hasTitle = !query[queryKeyTitle].isEmpty();
        bool hasAuthor = !query[queryKeyAuthor].isEmpty();
        bool hasYear = QRegExp(QLatin1String("^(19|20)[0-9]{2}$")).indexIn(query[queryKeyYear]) == 0;

        QString fieldWF = QLatin1String("4BFF"); ///< search whole record by default
        QString fieldQ, fieldDB, fieldDE;
        if (hasAuthor && !hasFreeText && !hasTitle) {
            /// If only the author field is used, search explictly for author
            fieldWF = QLatin1String("000F");
            fieldQ = query[queryKeyAuthor];
        } else if (!hasAuthor && !hasFreeText && hasTitle) {
            /// If only the title field is used, search explictly for title
            fieldWF = QLatin1String("00F0");
            fieldQ = query[queryKeyTitle];
        } else {
            fieldQ = query[queryKeyFreeText] + QLatin1Char(' ') + query[queryKeyTitle] + QLatin1Char(' ') + query[queryKeyAuthor] + QLatin1Char(' ');
        }
        if (hasYear) {
            fieldDB = QLatin1String("01/01/") + query[queryKeyYear];
            fieldDE = QLatin1String("31/12/") + query[queryKeyYear];
        }

        QUrl url(urlBase);
        QUrlQuery q(url);
        q.addQueryItem(QLatin1String("ps"), QString::number(numResults));
        q.addQueryItem(QLatin1String("db"), fieldDB);
        q.addQueryItem(QLatin1String("de"), fieldDE);
        q.addQueryItem(QLatin1String("q"), fieldQ);
        q.addQueryItem(QLatin1String("wf"), fieldWF);
        url.setQuery(q);

        return url;
    }

};

OnlineSearchIDEASRePEc::OnlineSearchIDEASRePEc(QWidget *parent)
        : OnlineSearchAbstract(parent), d(new OnlineSearchIDEASRePEc::OnlineSearchIDEASRePEcPrivate())
{
    /// nothing
}

OnlineSearchIDEASRePEc::~OnlineSearchIDEASRePEc()
{
    delete d;
}

void OnlineSearchIDEASRePEc::startSearch()
{
    m_hasBeenCanceled = false;
    delayedStoppedSearch(resultNoError);
}

void OnlineSearchIDEASRePEc::startSearch(const QMap<QString, QString> &query, int numResults)
{
    const QUrl url = d->buildQueryUrl(query, numResults);
    d->curStep = 0;
    d->numSteps = 2 * numResults + 1;
    m_hasBeenCanceled = false;

    QNetworkRequest request(url);
    QNetworkReply *reply = InternalNetworkAccessManager::self()->get(request);
    InternalNetworkAccessManager::self()->setNetworkReplyTimeout(reply);
    connect(reply, SIGNAL(finished()), this, SLOT(downloadListDone()));

    emit progress(0, d->numSteps);
}


QString OnlineSearchIDEASRePEc::label() const
{
    return i18n("IDEAS (RePEc)");
}

QString OnlineSearchIDEASRePEc::favIconUrl() const
{
    return QLatin1String("https://ideas.repec.org/favicon.ico");
}

OnlineSearchQueryFormAbstract *OnlineSearchIDEASRePEc::customWidget(QWidget *)
{
    return NULL;
}

QUrl OnlineSearchIDEASRePEc::homepage() const
{
<<<<<<< HEAD
    return KUrl("https://ideas.repec.org/");
=======
    return QUrl("https://ideas.repec.org/");
>>>>>>> 357e4f11
}

void OnlineSearchIDEASRePEc::cancel()
{
    OnlineSearchAbstract::cancel();
}

void OnlineSearchIDEASRePEc::downloadListDone()
{
    emit progress(++d->curStep, d->numSteps);

    QNetworkReply *reply = static_cast<QNetworkReply *>(sender());

    QUrl redirUrl;
    if (handleErrors(reply, redirUrl)) {
        if (redirUrl.isValid()) {
            /// redirection to another url
            ++d->numSteps;

            QNetworkRequest request(redirUrl);
            QNetworkReply *newReply = InternalNetworkAccessManager::self()->get(request);
            InternalNetworkAccessManager::self()->setNetworkReplyTimeout(newReply);
            connect(newReply, SIGNAL(finished()), this, SLOT(downloadListDone()));
        } else {
            /// ensure proper treatment of UTF-8 characters
            const QString htmlCode = QString::fromUtf8(reply->readAll().data());

            static const QRegExp publicationLinkRegExp(QLatin1String("http[s]?://ideas.repec.org/[a-z]/\\S{,8}/\\S{2,24}/\\S{,64}.html"));
            d->publicationLinks.clear();
            int p = -1;
            while ((p = publicationLinkRegExp.indexIn(htmlCode, p + 1)) >= 0) {
                QString c = publicationLinkRegExp.cap(0);
                /// Rewrite URL to be https instead of http, avoids HTTP redirection
                c = c.replace(QLatin1String("http://"), QLatin1String("https://"));
                d->publicationLinks.insert(c);
            }
            d->numSteps += 2 * d->publicationLinks.count(); ///< update number of steps

            if (d->publicationLinks.isEmpty()) {
                emit stoppedSearch(resultNoError);
                emit progress(1, 1);
            } else {
                QSet<QString>::Iterator it = d->publicationLinks.begin();
                const QString publicationLink = *it;
                d->publicationLinks.erase(it);
                QNetworkRequest request = QNetworkRequest(QUrl(publicationLink));
                reply = InternalNetworkAccessManager::self()->get(request, reply);
                InternalNetworkAccessManager::self()->setNetworkReplyTimeout(reply);
                connect(reply, SIGNAL(finished()), this, SLOT(downloadPublicationDone()));
            }
        }
    } else
        qWarning() << "url was" << reply->url().toString();

}

void OnlineSearchIDEASRePEc::downloadPublicationDone()
{
    emit progress(++d->curStep, d->numSteps);

    QNetworkReply *reply = static_cast<QNetworkReply *>(sender());

    if (handleErrors(reply)) {
        /// ensure proper treatment of UTF-8 characters
        const QString htmlCode = QString::fromUtf8(reply->readAll().data());

        QString downloadUrl;
        static const QString downloadFormStart = QLatin1String("<FORM METHOD=GET ACTION=\"/cgi-bin/get_doc.pl\"");
        if (htmlCode.contains(downloadFormStart)) {
            QMap<QString, QString> form = formParameters(htmlCode, downloadFormStart);
            downloadUrl = form[QLatin1String("url")];
        }

        QMap<QString, QString> form = formParameters(htmlCode, QLatin1String("<form method=\"post\" action=\"/cgi-bin/refs.cgi\""));
        form[QLatin1String("output")] = QLatin1String("2"); ///< enforce BibTeX output

        QString body;
        QMap<QString, QString>::ConstIterator it = form.constBegin();
        while (it != form.constEnd()) {
            if (!body.isEmpty()) body += QLatin1Char('&');
            body += it.key() + QLatin1Char('=') + QString(QUrl::toPercentEncoding(it.value()));
            ++it;
        }

        const QUrl url = QUrl(QLatin1String("https://ideas.repec.org/cgi-bin/refs.cgi"));
        QNetworkRequest request(url);
        request.setHeader(QNetworkRequest::ContentTypeHeader, "application/x-www-form-urlencoded");
        reply = InternalNetworkAccessManager::self()->post(request, body.toUtf8());
        reply->setProperty("downloadurl", QVariant::fromValue<QString>(downloadUrl));
        InternalNetworkAccessManager::self()->setNetworkReplyTimeout(reply);
        connect(reply, SIGNAL(finished()), this, SLOT(downloadBibTeXDone()));

    } else
        qWarning() << "url was" << reply->url().toString();
}

void OnlineSearchIDEASRePEc::downloadBibTeXDone()
{
    emit progress(++d->curStep, d->numSteps);

    QNetworkReply *reply = static_cast<QNetworkReply *>(sender());
    const QString downloadUrl = reply->property("downloadurl").toString();

    if (handleErrors(reply)) {
        /// ensure proper treatment of UTF-8 characters
        const QString bibTeXcode = QString::fromUtf8(reply->readAll().data());

        if (!bibTeXcode.isEmpty()) {
            FileImporterBibTeX importer;
            File *bibtexFile = importer.fromString(bibTeXcode);

            if (bibtexFile != NULL) {
                for (File::ConstIterator it = bibtexFile->constBegin(); it != bibtexFile->constEnd(); ++it) {
                    QSharedPointer<Entry> entry = (*it).dynamicCast<Entry>();
                    if (!entry.isNull()) {
                        if (!downloadUrl.isEmpty()) {
                            /// There is an external document associated with this BibTeX entry
                            Value urlValue = entry->value(Entry::ftUrl);
                            urlValue.append(QSharedPointer<VerbatimText>(new VerbatimText(downloadUrl)));
                            entry->insert(Entry::ftUrl, urlValue);
                        }

                        Value v;
                        v.append(QSharedPointer<VerbatimText>(new VerbatimText(label())));
                        entry->insert("x-fetchedfrom", v);
                        emit foundEntry(entry);
                    }

                }

                delete bibtexFile;
            }
        }

        if (d->publicationLinks.isEmpty()) {
            emit stoppedSearch(resultNoError);
            emit progress(1, 1);
        } else {
            QSet<QString>::Iterator it = d->publicationLinks.begin();
            const QString publicationLink = *it;
            d->publicationLinks.erase(it);
            QNetworkRequest request = QNetworkRequest(QUrl(publicationLink));
            reply = InternalNetworkAccessManager::self()->get(request, reply);
            InternalNetworkAccessManager::self()->setNetworkReplyTimeout(reply);
            connect(reply, SIGNAL(finished()), this, SLOT(downloadPublicationDone()));
        }
    } else
        qWarning() << "url was" << reply->url().toString() << "(was" << downloadUrl << ")";
}<|MERGE_RESOLUTION|>--- conflicted
+++ resolved
@@ -1,5 +1,5 @@
 /***************************************************************************
- *   Copyright (C) 2004-2014 by Thomas Fischer <fischer@unix-ag.uni-kl.de> *
+ *   Copyright (C) 2004-2015 by Thomas Fischer <fischer@unix-ag.uni-kl.de> *
  *                                                                         *
  *   This program is free software; you can redistribute it and/or modify  *
  *   it under the terms of the GNU General Public License as published by  *
@@ -124,11 +124,7 @@
 
 QUrl OnlineSearchIDEASRePEc::homepage() const
 {
-<<<<<<< HEAD
-    return KUrl("https://ideas.repec.org/");
-=======
     return QUrl("https://ideas.repec.org/");
->>>>>>> 357e4f11
 }
 
 void OnlineSearchIDEASRePEc::cancel()
