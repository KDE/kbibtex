--- conflicted
+++ resolved
@@ -1,5 +1,5 @@
 /***************************************************************************
- *   Copyright (C) 2004-2014 by Thomas Fischer <fischer@unix-ag.uni-kl.de> *
+ *   Copyright (C) 2004-2015 by Thomas Fischer <fischer@unix-ag.uni-kl.de> *
  *                                                                         *
  *   This program is free software; you can redistribute it and/or modify  *
  *   it under the terms of the GNU General Public License as published by  *
@@ -134,10 +134,6 @@
                 int p2 = text.indexOf(QLatin1Char('"'), p1 + 1);
                 QUrl url(text.mid(p1, p2 - p1));
                 const QString googleService = reply->url().host().contains(QLatin1String("scholar.google")) ? QLatin1String("scholar.google") : QLatin1String("www.google");
-<<<<<<< HEAD
-                kDebug() << "Google URL" << i << " : " << url.toString() << "(" << googleService << ")";
-=======
->>>>>>> 357e4f11
                 queueUrl(reply->url().resolved(url), term, googleService, depth - 1);
             }
         }
@@ -235,10 +231,7 @@
 
 FindPDF::~FindPDF()
 {
-<<<<<<< HEAD
-=======
     abort();
->>>>>>> 357e4f11
     delete d;
 }
 
@@ -290,11 +283,6 @@
     }
 
     if (!searchWords.isEmpty()) {
-        /// use title to search in Google
-        KUrl googleUrl(QLatin1String("https://www.google.com/search?hl=en&sa=G"));
-        googleUrl.addQueryItem(QLatin1String("q"), searchWords + QLatin1String(" filetype:pdf"));
-        d->queueUrl(googleUrl, searchWords, QLatin1String("www.google"), maxDepth);
-
         /// use title to search in Google Scholar
         QUrl googleUrl(QLatin1String("https://www.google.com/search?hl=en&sa=G"));
         QUrlQuery query(googleUrl);
@@ -310,15 +298,10 @@
         d->queueUrl(googleScholarUrl, searchWords, QLatin1String("scholar.google"), maxDepth);
 
         /// use title to search in Bing
-<<<<<<< HEAD
-        KUrl bingUrl(QLatin1String("https://www.bing.com/search?setlang=en-US"));
-        bingUrl.addQueryItem(QLatin1String("q"), searchWords + QLatin1String(" filetype:pdf"));
-=======
         QUrl bingUrl(QLatin1String("https://www.bing.com/search?setlang=en-US"));
         query = QUrlQuery(bingUrl);
         query.addQueryItem(QLatin1String("q"), searchWords + QLatin1String(" filetype:pdf"));
         bingUrl.setQuery(query);
->>>>>>> 357e4f11
         d->queueUrl(bingUrl, searchWords, QLatin1String("bing"), maxDepth);
 
         /// use title to search in Microsoft Academic Search
@@ -411,15 +394,9 @@
                     static QRegExp titleRegExp(QLatin1String("<title>(.*)</title>"));
                     titleRegExp.setMinimal(true);
                     if (titleRegExp.indexIn(text) >= 0)
-<<<<<<< HEAD
-                        kDebug() << "Using general HTML processor for page" << titleRegExp.cap(1) << " URL=" << reply->url().toString();
-                    else
-                        kDebug() << "Using general HTML processor for URL=" << reply->url().toString();
-=======
                         qDebug() << "Using general HTML processor for page" << titleRegExp.cap(1) << " URL=" << reply->url().toDisplayString();
                     else
                         qDebug() << "Using general HTML processor for URL=" << reply->url().toDisplayString();
->>>>>>> 357e4f11
                     d->processGeneralHTML(reply, text);
                 }
             }
