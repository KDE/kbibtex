--- conflicted
+++ resolved
@@ -34,12 +34,9 @@
     associatedfiles.cpp
     findpdf.cpp
     internalnetworkaccessmanager.cpp
-<<<<<<< HEAD
+    logging_networking.cpp
     # QOAuth for Qt5 from Git
     ../3rdparty/qoauth/src/interface.cpp
-=======
-    logging_networking.cpp
->>>>>>> c583175f
 )
 
 set(
