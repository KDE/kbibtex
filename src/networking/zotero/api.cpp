--- conflicted
+++ resolved
@@ -52,11 +52,7 @@
     delete d;
 }
 
-<<<<<<< HEAD
-void API::addLimitToUrl(KUrl &url) const
-=======
 void API::addLimitToUrl(QUrl &url) const
->>>>>>> 357e4f11
 {
     static const QString limitKey = QLatin1String("limit");
     QUrlQuery query(url);
