/***************************************************************************
 *   Copyright (C) 2004-2014 by Thomas Fischer <fischer@unix-ag.uni-kl.de> *
 *                                                                         *
 *   This program is free software; you can redistribute it and/or modify  *
 *   it under the terms of the GNU General Public License as published by  *
 *   the Free Software Foundation; either version 2 of the License, or     *
 *   (at your option) any later version.                                   *
 *                                                                         *
 *   This program is distributed in the hope that it will be useful,       *
 *   but WITHOUT ANY WARRANTY; without even the implied warranty of        *
 *   MERCHANTABILITY or FITNESS FOR A PARTICULAR PURPOSE.  See the         *
 *   GNU General Public License for more details.                          *
 *                                                                         *
 *   You should have received a copy of the GNU General Public License     *
 *   along with this program; if not, see <http://www.gnu.org/licenses/>.  *
 ***************************************************************************/

#include "collection.h"

#include <QHash>
#include <QQueue>
#include <QVector>
#include <QNetworkReply>
#include <QXmlStreamReader>
<<<<<<< HEAD
#include <QTimer>
#include <QDebug>
=======
>>>>>>> c583175f

#include <KLocalizedString>

#include "api.h"
#include "internalnetworkaccessmanager.h"
#include "logging_networking.h"

using namespace Zotero;

const QString top = QLatin1String("top");

class Zotero::Collection::Private
{
private:
    Zotero::Collection *p;

public:
    Zotero::API *api;

    Private(API *a, Zotero::Collection *parent)
            : p(parent), api(a) {
        initialized = false;
        busy = false;
    }

    bool initialized, busy;

    QQueue<QString> downloadQueue;

    QHash<QString, QString> collectionToLabel;
    QHash<QString, QString> collectionToParent;
    QHash<QString, QVector<QString> > collectionToChildren;

    QNetworkReply *requestZoteroUrl(const QUrl &url) {
        busy = true;
        QUrl internalUrl = url;
        api->addLimitToUrl(internalUrl);
        QNetworkRequest request = api->request(internalUrl);
        QNetworkReply *reply = InternalNetworkAccessManager::self()->get(request);
        connect(reply, SIGNAL(finished()), p, SLOT(finishedFetchingCollection()));
        return reply;
    }

    void runNextInDownloadQueue() {
        if (!downloadQueue.isEmpty()) {
            const QString head = downloadQueue.dequeue();
            QUrl url = api->baseUrl();
            url = url.adjusted(QUrl::StripTrailingSlash);
            url.setPath(url.path() + QString(QLatin1String("/collections/%1/collections")).arg(head));
            requestZoteroUrl(url);
        } else {
            initialized = true;
            p->emitFinishedLoading();
        }
    }
};

Collection::Collection(API *api, QObject *parent)
        : QObject(parent), d(new Zotero::Collection::Private(api, this))
{
    d->collectionToLabel[top] = i18n("Library");

    QUrl url = api->baseUrl();
    url = url.adjusted(QUrl::StripTrailingSlash);
    url.setPath(url.path() + QLatin1String("/collections/top"));
    if (api->inBackoffMode())
        QTimer::singleShot((api->backoffSecondsLeft() + 1) * 1000, [ = ]() {
            d->requestZoteroUrl(url);
        });
    else
        d->requestZoteroUrl(url);
}

Collection::~Collection()
{
    delete d;
}

bool Collection::initialized() const
{
    return d->initialized;
}

bool Collection::busy() const
{
    return d->busy;
}

QString Collection::collectionLabel(const QString &collectionId) const
{
    if (!d->initialized) return QString();

    return d->collectionToLabel[collectionId];
}

QString Collection::collectionParent(const QString &collectionId) const
{
    if (!d->initialized) return QString();

    return d->collectionToParent[collectionId];
}

QVector<QString> Collection::collectionChildren(const QString &collectionId) const
{
    if (!d->initialized) return QVector<QString>();

    return QVector<QString>(d->collectionToChildren[collectionId]);
}

uint Collection::collectionNumericId(const QString &collectionId) const
{
    if (!d->initialized) return 0;

    if (collectionId == top) /// root node
        return 0;

    return qHash(collectionId);
}

QString Collection::collectionFromNumericId(uint numericId) const
{
    if (numericId == 0) /// root node
        return top;

    // TODO make those resolutions more efficient
    const QList<QString> keys = d->collectionToLabel.keys();
    foreach (const QString &key, keys) {
        if (numericId == qHash(key))
            return key;
    }
    return QString();
}

void Collection::finishedFetchingCollection()
{
    QNetworkReply *reply = static_cast<QNetworkReply *>(sender());
    QString parentId = top;

    if (reply->hasRawHeader("Backoff"))
        d->api->startBackoff(QString::fromLatin1(reply->rawHeader("Backoff").constData()).toInt());
    else if (reply->hasRawHeader("Retry-After"))
        d->api->startBackoff(QString::fromLatin1(reply->rawHeader("Retry-After").constData()).toInt());

    if (reply->error() == QNetworkReply::NoError) {
        QString nextPage;
        QXmlStreamReader xmlReader(reply);
        while (!xmlReader.atEnd() && !xmlReader.hasError()) {
            const QXmlStreamReader::TokenType tt = xmlReader.readNext();
            if (tt == QXmlStreamReader::StartElement && xmlReader.name() == QLatin1String("title")) {
                /// Not perfect: guess author name from collection's title
                const QStringList titleFragments = xmlReader.readElementText(QXmlStreamReader::IncludeChildElements).split(QLatin1String(" / "));
                if (titleFragments.count() == 3)
                    d->collectionToLabel[top] = i18n("%1's Library", titleFragments[1]);
            } else if (tt == QXmlStreamReader::StartElement && xmlReader.name() == QLatin1String("entry")) {
                QString title, key;
                while (!xmlReader.atEnd() && !xmlReader.hasError()) {
                    const QXmlStreamReader::TokenType tt = xmlReader.readNext();
                    if (tt == QXmlStreamReader::StartElement && xmlReader.name() == QLatin1String("title"))
                        title = xmlReader.readElementText(QXmlStreamReader::IncludeChildElements);
                    else if (tt == QXmlStreamReader::StartElement && xmlReader.name() == QLatin1String("key"))
                        key = xmlReader.readElementText(QXmlStreamReader::IncludeChildElements);
                    else if (tt == QXmlStreamReader::EndElement && xmlReader.name() == QLatin1String("entry"))
                        break;
                }

                if (!key.isEmpty() && !title.isEmpty()) {
                    d->downloadQueue.enqueue(key);
                    d->collectionToLabel.insert(key, title);
                    d->collectionToParent.insert(key, parentId);
                    QVector<QString> vec = d->collectionToChildren[parentId];
                    vec.append(key);
                    d->collectionToChildren[parentId] = vec;
                }
            } else if (tt == QXmlStreamReader::StartElement && xmlReader.name() == QLatin1String("link")) {
                const QXmlStreamAttributes attrs = xmlReader.attributes();
                if (attrs.hasAttribute(QLatin1String("rel")) && attrs.hasAttribute(QLatin1String("href")) && attrs.value(QLatin1String("rel")) == QLatin1String("next"))
                    nextPage = attrs.value(QLatin1String("href")).toString();
                else if (attrs.hasAttribute(QLatin1String("rel")) && attrs.hasAttribute(QLatin1String("href")) && attrs.value(QLatin1String("rel")) == QLatin1String("self")) {
                    const QString text = attrs.value(QLatin1String("href")).toString();
                    const int p1 = text.indexOf(QLatin1String("/collections/"));
                    const int p2 = text.indexOf(QLatin1String("/"), p1 + 14);
                    if (p1 > 0 && p2 > p1 + 14)
                        parentId = text.mid(p1 + 13, p2 - p1 - 13);
                }
            } else if (tt == QXmlStreamReader::EndElement && xmlReader.name() == QLatin1String("feed"))
                break;
        }

        if (!nextPage.isEmpty()) {
            d->requestZoteroUrl(nextPage);
        } else
            d->runNextInDownloadQueue();
    } else {
        qCWarning(LOG_KBIBTEX_NETWORKING) << reply->errorString(); ///< something went wrong
        d->initialized = false;
        emitFinishedLoading();
    }
}

void Collection::emitFinishedLoading()
{
    d->busy = false;
    emit finishedLoading();
}<|MERGE_RESOLUTION|>--- conflicted
+++ resolved
@@ -22,11 +22,6 @@
 #include <QVector>
 #include <QNetworkReply>
 #include <QXmlStreamReader>
-<<<<<<< HEAD
-#include <QTimer>
-#include <QDebug>
-=======
->>>>>>> c583175f
 
 #include <KLocalizedString>
 
