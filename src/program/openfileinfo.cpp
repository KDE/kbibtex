/***************************************************************************
 *   Copyright (C) 2004-2014 by Thomas Fischer <fischer@unix-ag.uni-kl.de> *
 *                                                                         *
 *   This program is free software; you can redistribute it and/or modify  *
 *   it under the terms of the GNU General Public License as published by  *
 *   the Free Software Foundation; either version 2 of the License, or     *
 *   (at your option) any later version.                                   *
 *                                                                         *
 *   This program is distributed in the hope that it will be useful,       *
 *   but WITHOUT ANY WARRANTY; without even the implied warranty of        *
 *   MERCHANTABILITY or FITNESS FOR A PARTICULAR PURPOSE.  See the         *
 *   GNU General Public License for more details.                          *
 *                                                                         *
 *   You should have received a copy of the GNU General Public License     *
 *   along with this program; if not, see <http://www.gnu.org/licenses/>.  *
 ***************************************************************************/

#include "openfileinfo.h"

#include <QString>
#include <QLatin1String>
#include <QTimer>
#include <QFileInfo>
#include <QWidget>
#include <QUrl>
#include <QDebug>
#include <QApplication>

#include <KLocalizedString>
#include <KConfig>
#include <KConfigGroup>
#include <KSharedConfig>
#include <KMimeTypeTrader>
#include <KParts/Part>
#include <KParts/ReadOnlyPart>
#include <KParts/ReadWritePart>
#include <KIO/NetAccess>

#include "fileimporterpdf.h"

class OpenFileInfo::OpenFileInfoPrivate
{
private:
    static int globalCounter;
    int m_counter;

public:
    static const QString keyLastAccess;
    static const QString keyURL;
    static const QString dateTimeFormat;

    OpenFileInfo *p;

    KParts::ReadOnlyPart *part;
    KService::Ptr internalServicePtr;
    QWidget *internalWidgetParent;
    QDateTime lastAccessDateTime;
    StatusFlags flags;
    OpenFileInfoManager *openFileInfoManager;
    QString mimeType;
    QUrl url;

    OpenFileInfoPrivate(OpenFileInfoManager *openFileInfoManager, const QUrl &url, const QString &mimeType, OpenFileInfo *p)
        :  m_counter(-1), p(p), part(NULL), internalServicePtr(KService::Ptr()), internalWidgetParent(NULL), flags(0) {
        this->openFileInfoManager = openFileInfoManager;
        this->url = url;
        if (this->url.scheme().isEmpty())
<<<<<<< HEAD
            kWarning() << "No scheme specified for URL" << this->url.pathOrUrl();
=======
            qWarning() << "No scheme specified for URL" << this->url.toDisplayString();
>>>>>>> 357e4f11
        this->mimeType = mimeType;
    }

    ~OpenFileInfoPrivate() {
        if (part != NULL) {
            KParts::ReadWritePart *rwp = qobject_cast<KParts::ReadWritePart *>(part);
            if (rwp != NULL)
                rwp->closeUrl(true);
            delete part;
        }
    }

    KParts::ReadOnlyPart *createPart(QWidget *newWidgetParent, KService::Ptr newServicePtr = KService::Ptr()) {
        if (!p->flags().testFlag(OpenFileInfo::Open)) {
            qWarning() << "Cannot create part for a file which is not open";
            return NULL;
        }

        Q_ASSERT_X(internalWidgetParent == NULL || internalWidgetParent == newWidgetParent, "KParts::ReadOnlyPart *OpenFileInfo::OpenFileInfoPrivate::createPart(QWidget *newWidgetParent, KService::Ptr newServicePtr = KService::Ptr())", "internal widget should be either NULL or the same one as supplied as \"newWidgetParent\"");

        /** use cached part for this parent if possible */
        if (internalWidgetParent == newWidgetParent && (newServicePtr == KService::Ptr() || internalServicePtr == newServicePtr)) {
            Q_ASSERT_X(part != NULL, "KParts::ReadOnlyPart *OpenFileInfo::OpenFileInfoPrivate::createPart(QWidget *newWidgetParent, KService::Ptr newServicePtr = KService::Ptr())", "Part is NULL");
            return part;
        } else if (part != NULL) {
            KParts::ReadWritePart *rwp = qobject_cast<KParts::ReadWritePart *>(part);
            if (rwp != NULL)
                rwp->closeUrl(true);
            part->deleteLater();
            part = NULL;
        }

        /// reset to invalid values in case something goes wrong
        internalServicePtr = KService::Ptr();
        internalWidgetParent = NULL;

        if (!newServicePtr) {
            /// no valid KService has been passed
            /// try to find a read-write part to open file
            newServicePtr = p->defaultService();
        }
        if (!newServicePtr) {
            qCritical() << "Cannot find service to handle mimetype " << mimeType << endl;
            return NULL;
        }

        QString errorString;
        part = newServicePtr->createInstance<KParts::ReadWritePart>(newWidgetParent, (QObject *)newWidgetParent, QVariantList(), &errorString);
        if (part == NULL) {
            qDebug() << "Could not instanciate read-write part for service" << newServicePtr->name() << "(" << errorString << ")";
            /// creating a read-write part failed, so maybe it is read-only (like Okular's PDF viewer)?
            part = newServicePtr->createInstance<KParts::ReadOnlyPart>(newWidgetParent, (QObject *)newWidgetParent, QVariantList(), &errorString);
        }
        if (part == NULL) {
            /// still cannot create part, must be error
            qCritical() << "Could not instanciate part for service" << newServicePtr->name() << "(mimeType=" << mimeType << ", error msg=" << errorString << ")";
            return NULL;
        }

        if (url.isValid()) {
            /// open URL in part
            part->openUrl(url);
            /// update document list widget accordingly
            p->addFlags(OpenFileInfo::RecentlyUsed);
            p->addFlags(OpenFileInfo::HasName);
        } else {
            /// initialize part with empty document
            part->openUrl(QUrl());
        }
        p->addFlags(OpenFileInfo::Open);

        internalServicePtr = newServicePtr;
        internalWidgetParent = newWidgetParent;

        Q_ASSERT_X(part != NULL, "KParts::ReadOnlyPart *OpenFileInfo::OpenFileInfoPrivate::createPart(QWidget *newWidgetParent, KService::Ptr newServicePtr = KService::Ptr())", "Creation of part failed, is NULL"); /// test should not be necessary, but just to be save ...
        return part;
    }

    int counter() {
        if (!url.isValid() && m_counter < 0)
            m_counter = ++globalCounter;
        else if (url.isValid())
            qWarning() << "This function should not be called if URL is valid";
        return m_counter;
    }

};

int OpenFileInfo::OpenFileInfoPrivate::globalCounter = 0;
const QString OpenFileInfo::OpenFileInfoPrivate::dateTimeFormat = QLatin1String("yyyy-MM-dd-hh-mm-ss-zzz");
const QString OpenFileInfo::OpenFileInfoPrivate::keyLastAccess = QLatin1String("LastAccess");
const QString OpenFileInfo::OpenFileInfoPrivate::keyURL = QLatin1String("URL");

OpenFileInfo::OpenFileInfo(OpenFileInfoManager *openFileInfoManager, const QUrl &url)
        : d(new OpenFileInfoPrivate(openFileInfoManager, url, FileInfo::mimeTypeForUrl(url).name(), this))
{
    // nothing
}

OpenFileInfo::OpenFileInfo(OpenFileInfoManager *openFileInfoManager, const QString &mimeType)
        : d(new OpenFileInfoPrivate(openFileInfoManager, QUrl(), mimeType, this))
{
    // nothing
}

OpenFileInfo::~OpenFileInfo()
{
    delete d;
}

void OpenFileInfo::setUrl(const QUrl &url)
{
    Q_ASSERT_X(url.isValid(), "void OpenFileInfo::setUrl(const QUrl&)", "URL is not valid");
    d->url = url;
    if (d->url.scheme().isEmpty())
<<<<<<< HEAD
        kWarning() << "No scheme specified for URL" << d->url.pathOrUrl();
    d->mimeType = FileInfo::mimeTypeForUrl(url)->name();
=======
        qWarning() << "No scheme specified for URL" << d->url.toDisplayString();
    d->mimeType = FileInfo::mimeTypeForUrl(url).name();
>>>>>>> 357e4f11
    addFlags(OpenFileInfo::HasName);
}

QUrl OpenFileInfo::url() const
{
    return d->url;
}

bool OpenFileInfo::isModified() const
{
    KParts::ReadWritePart *rwPart = qobject_cast< KParts::ReadWritePart *>(d->part);
    if (rwPart == NULL)
        return false;
    else
        return rwPart->isModified();
}

bool OpenFileInfo::save()
{
    KParts::ReadWritePart *rwPart = qobject_cast< KParts::ReadWritePart *>(d->part);
    if (rwPart == NULL)
        return true;
    else
        return rwPart->save();
}

bool OpenFileInfo::close()
{
    if (d->part == NULL) {
        /// if there is no part, closing always "succeeds"
        return true;
    }

    KParts::ReadWritePart *rwp = qobject_cast<KParts::ReadWritePart *>(d->part);
    if (rwp == NULL || rwp->closeUrl(true)) {
        d->part->deleteLater();
        d->part = NULL;
        d->internalWidgetParent = NULL;
        return true;
    }
    return false;
}

QString OpenFileInfo::mimeType() const
{
    return d->mimeType;
}

QString OpenFileInfo::shortCaption() const
{
    if (d->url.isValid())
        return d->url.fileName();
    else
        return i18n("Unnamed-%1", d->counter());
}

QString OpenFileInfo::fullCaption() const
{
    if (d->url.isValid())
        return d->url.url(QUrl::PreferLocalFile);
    else
        return shortCaption();
}

KParts::ReadOnlyPart *OpenFileInfo::part(QWidget *parent, KService::Ptr servicePtr)
{
    return d->createPart(parent, servicePtr);
}

OpenFileInfo::StatusFlags OpenFileInfo::flags() const
{
    return d->flags;
}

void OpenFileInfo::setFlags(StatusFlags statusFlags)
{
    /// disallow files without name or valid url to become favorites
    if (!d->url.isValid() || !d->flags.testFlag(HasName)) statusFlags &= ~Favorite;
    /// files that got opened are by definition recently used files
    if (!d->url.isValid() && d->flags.testFlag(Open)) statusFlags &= RecentlyUsed;

    bool hasChanged = d->flags != statusFlags;
    d->flags = statusFlags;
    if (hasChanged)
        emit flagsChanged(statusFlags);
}

void OpenFileInfo::addFlags(StatusFlags statusFlags)
{
    /// disallow files without name or valid url to become favorites
    if (!d->url.isValid() || !d->flags.testFlag(HasName)) statusFlags &= ~Favorite;

    bool hasChanged = (~d->flags & statusFlags) > 0;
    d->flags |= statusFlags;
    if (hasChanged)
        emit flagsChanged(statusFlags);
}

void OpenFileInfo::removeFlags(StatusFlags statusFlags)
{
    bool hasChanged = (d->flags & statusFlags) > 0;
    d->flags &= ~statusFlags;
    if (hasChanged)
        emit flagsChanged(statusFlags);
}

QDateTime OpenFileInfo::lastAccess() const
{
    return d->lastAccessDateTime;
}

void OpenFileInfo::setLastAccess(const QDateTime &dateTime)
{
    d->lastAccessDateTime = dateTime;
    emit flagsChanged(OpenFileInfo::RecentlyUsed);
}

KService::List OpenFileInfo::listOfServices()
{
    KService::List result = KMimeTypeTrader::self()->query(mimeType(), QLatin1String("KParts/ReadWritePart"));
    if (result.isEmpty())
        result = KMimeTypeTrader::self()->query(mimeType(), QLatin1String("KParts/ReadOnlyPart"));
    return result;
}

KService::Ptr OpenFileInfo::defaultService()
{
    const QString mt = mimeType();
    KService::Ptr result = KMimeTypeTrader::self()->preferredService(mt, QLatin1String("KParts/ReadWritePart"));
    if (!result)
        result = KMimeTypeTrader::self()->preferredService(mt, QLatin1String("KParts/ReadOnlyPart"));
    if (result)
        qDebug() << "Using service" << result->name() << "(" << result->comment() << ") for mime type" << mt;
    else
        qWarning() << "Could not find service for mime type" << mt;
    return result;
}

KService::Ptr OpenFileInfo::currentService()
{
    return d->internalServicePtr;
}

class OpenFileInfoManager::OpenFileInfoManagerPrivate
{
private:
    static const QString configGroupNameRecentlyUsed;
    static const QString configGroupNameFavorites;
    static const QString configGroupNameOpen;
    static const int maxNumRecentlyUsedFiles, maxNumFavoriteFiles, maxNumOpenFiles;

public:
    OpenFileInfoManager *p;

    OpenFileInfoManager::OpenFileInfoList openFileInfoList;
    OpenFileInfo *currentFileInfo;

    OpenFileInfoManagerPrivate(OpenFileInfoManager *parent)
            : p(parent), currentFileInfo(NULL) {
        // nothing
    }

    ~OpenFileInfoManagerPrivate() {
        for (OpenFileInfoManager::OpenFileInfoList::Iterator it = openFileInfoList.begin(); it != openFileInfoList.end(); ++it) {
            OpenFileInfo *ofi = *it;
            delete ofi;
        }
    }

    static bool byNameLessThan(const OpenFileInfo *left, const OpenFileInfo *right) {
        return left->shortCaption() < right->shortCaption();
    }

    static  bool byLRULessThan(const OpenFileInfo *left, const OpenFileInfo *right) {
        return left->lastAccess() > right->lastAccess(); /// reverse sorting!
    }

    void readConfig() {
        readConfig(OpenFileInfo::RecentlyUsed, configGroupNameRecentlyUsed, maxNumRecentlyUsedFiles);
        readConfig(OpenFileInfo::Favorite, configGroupNameFavorites, maxNumFavoriteFiles);
        readConfig(OpenFileInfo::Open, configGroupNameOpen, maxNumOpenFiles);
    }

    void writeConfig() {
        writeConfig(OpenFileInfo::RecentlyUsed, configGroupNameRecentlyUsed, maxNumRecentlyUsedFiles);
        writeConfig(OpenFileInfo::Favorite, configGroupNameFavorites, maxNumFavoriteFiles);
        writeConfig(OpenFileInfo::Open, configGroupNameOpen, maxNumOpenFiles);
    }

    void readConfig(OpenFileInfo::StatusFlag statusFlag, const QString &configGroupName, int maxNumFiles) {
        KSharedConfigPtr config = KSharedConfig::openConfig("kbibtexrc");

        bool isFirst = true;
        KConfigGroup cg(config, configGroupName);
        for (int i = 0; i < maxNumFiles; ++i) {
<<<<<<< HEAD
            KUrl fileUrl = KUrl::fromUserInput(cg.readEntry(QString("%1-%2").arg(OpenFileInfo::OpenFileInfoPrivate::keyURL).arg(i), QString()));
=======
            QUrl fileUrl = QUrl(cg.readEntry(QString("%1-%2").arg(OpenFileInfo::OpenFileInfoPrivate::keyURL).arg(i), ""));
>>>>>>> 357e4f11
            if (!fileUrl.isValid()) break;
            if (fileUrl.scheme().isEmpty())
                fileUrl.setScheme(QLatin1String("file"));

            /// For local files, test if they exist; ignore local files that do not exist
            if (fileUrl.isLocalFile()) {
                if (!QFileInfo(fileUrl.url(QUrl::PreferLocalFile)).exists())
                    continue;
            } else if (!KIO::NetAccess::exists(fileUrl, KIO::NetAccess::SourceSide, QApplication::activeWindow()))
                continue;

            OpenFileInfo *ofi = p->contains(fileUrl);
            if (ofi == NULL) {
                ofi = p->open(fileUrl);
            }
            ofi->addFlags(statusFlag);
            ofi->addFlags(OpenFileInfo::HasName);
            ofi->setLastAccess(QDateTime::fromString(cg.readEntry(QString("%1-%2").arg(OpenFileInfo::OpenFileInfoPrivate::keyLastAccess).arg(i), ""), OpenFileInfo::OpenFileInfoPrivate::dateTimeFormat));
            if (isFirst) {
                isFirst = false;
                if (statusFlag == OpenFileInfo::Open)
                    p->setCurrentFile(ofi);
            }
        }
    }

    void writeConfig(OpenFileInfo::StatusFlag statusFlag, const QString &configGroupName, int maxNumFiles) {
        KSharedConfigPtr config = KSharedConfig::openConfig("kbibtexrc");
        KConfigGroup cg(config, configGroupName);
        OpenFileInfoManager::OpenFileInfoList list = p->filteredItems(statusFlag);

        int i = 0;
        for (OpenFileInfoManager::OpenFileInfoList::ConstIterator it = list.constBegin(); i < maxNumFiles && it != list.constEnd(); ++it, ++i) {
            OpenFileInfo *ofi = *it;

            cg.writeEntry(QString("%1-%2").arg(OpenFileInfo::OpenFileInfoPrivate::keyURL).arg(i), ofi->url().url(QUrl::PreferLocalFile));
            cg.writeEntry(QString("%1-%2").arg(OpenFileInfo::OpenFileInfoPrivate::keyLastAccess).arg(i), ofi->lastAccess().toString(OpenFileInfo::OpenFileInfoPrivate::dateTimeFormat));
        }
        for (; i < maxNumFiles; ++i) {
            cg.deleteEntry(QString("%1-%2").arg(OpenFileInfo::OpenFileInfoPrivate::keyURL).arg(i));
            cg.deleteEntry(QString("%1-%2").arg(OpenFileInfo::OpenFileInfoPrivate::keyLastAccess).arg(i));
        }
        config->sync();
    }
};

const QString OpenFileInfoManager::OpenFileInfoManagerPrivate::configGroupNameRecentlyUsed = QLatin1String("DocumentList-RecentlyUsed");
const QString OpenFileInfoManager::OpenFileInfoManagerPrivate::configGroupNameFavorites = QLatin1String("DocumentList-Favorites");
const QString OpenFileInfoManager::OpenFileInfoManagerPrivate::configGroupNameOpen = QLatin1String("DocumentList-Open");
const int OpenFileInfoManager::OpenFileInfoManagerPrivate::maxNumFavoriteFiles = 256;
const int OpenFileInfoManager::OpenFileInfoManagerPrivate::maxNumRecentlyUsedFiles = 8;
const int OpenFileInfoManager::OpenFileInfoManagerPrivate::maxNumOpenFiles = 16;

OpenFileInfoManager *OpenFileInfoManager::singleton = NULL;

OpenFileInfoManager::OpenFileInfoManager(QObject *parent)
        : QObject(parent), d(new OpenFileInfoManagerPrivate(this))
{
    QTimer::singleShot(300, this, SLOT(delayedReadConfig()));
}

OpenFileInfoManager *OpenFileInfoManager::instance() {
    if (singleton == NULL)
        singleton = new OpenFileInfoManager(QCoreApplication::instance());
    return singleton;
}

OpenFileInfoManager::~OpenFileInfoManager()
{
    delete d;
}

OpenFileInfo *OpenFileInfoManager::createNew(const QString &mimeType)
{
    OpenFileInfo *result = new OpenFileInfo(this, mimeType);
    connect(result, SIGNAL(flagsChanged(OpenFileInfo::StatusFlags)), this, SIGNAL(flagsChanged(OpenFileInfo::StatusFlags)));
    d->openFileInfoList << result;
    result->setLastAccess();
    return result;
}

OpenFileInfo *OpenFileInfoManager::open(const QUrl &url)
{
    Q_ASSERT_X(url.isValid(), "OpenFileInfo *OpenFileInfoManager::open(const QUrl&)", "URL is not valid");

    OpenFileInfo *result = contains(url);
    if (result == NULL) {
        /// file not yet open
        result = new OpenFileInfo(this, url);
        connect(result, SIGNAL(flagsChanged(OpenFileInfo::StatusFlags)), this, SIGNAL(flagsChanged(OpenFileInfo::StatusFlags)));
        d->openFileInfoList << result;
    } /// else: file was already open, re-use and return existing OpenFileInfo pointer
    result->setLastAccess();
    return result;
}

OpenFileInfo *OpenFileInfoManager::contains(const QUrl &url) const
{
    if (!url.isValid()) return NULL; /// can only be unnamed file

    for (OpenFileInfoList::ConstIterator it = d->openFileInfoList.constBegin(); it != d->openFileInfoList.constEnd(); ++it) {
        OpenFileInfo *ofi = *it;
        if (ofi->url() == url)
            return ofi;
    }
    return NULL;
}

bool OpenFileInfoManager::changeUrl(OpenFileInfo *openFileInfo, const QUrl &url)
{
    OpenFileInfo *previouslyContained = contains(url);

    /// check if old url differs from new url and old url is valid
    if (previouslyContained != NULL && previouslyContained->flags().testFlag(OpenFileInfo::Open) && previouslyContained != openFileInfo) {
        qWarning() << "Open file with same URL already exists, forcefully closing it" << endl;
        close(previouslyContained);
    }

    QUrl oldUrl = openFileInfo->url();
    openFileInfo->setUrl(url);

    if (url != oldUrl && oldUrl.isValid()) {
        /// current document was most probabily renamed (e.g. due to "Save As")
        /// add old URL to recently used files, but exclude the open files list
        OpenFileInfo *ofi = open(oldUrl); // krazy:exclude=syscalls
        OpenFileInfo::StatusFlags statusFlags = (openFileInfo->flags() & (~OpenFileInfo::Open)) | OpenFileInfo::RecentlyUsed;
        ofi->setFlags(statusFlags);
    }
    if (previouslyContained != NULL) {
        /// keep Favorite flag if set in file that have previously same URL
        if (previouslyContained->flags().testFlag(OpenFileInfo::Favorite))
            openFileInfo->setFlags(openFileInfo->flags() | OpenFileInfo::Favorite);

        /// remove the old entry with the same url has it will be replaced by the new one
        d->openFileInfoList.remove(d->openFileInfoList.indexOf(previouslyContained));
        previouslyContained->deleteLater();
        OpenFileInfo::StatusFlags statusFlags = OpenFileInfo::Open;
        statusFlags |= OpenFileInfo::RecentlyUsed;
        statusFlags |= OpenFileInfo::Favorite;
        emit flagsChanged(statusFlags);
    }

    if (openFileInfo == d->currentFileInfo)
        emit currentChanged(openFileInfo, KService::Ptr());
    emit flagsChanged(openFileInfo->flags());

    return true;
}

bool OpenFileInfoManager::close(OpenFileInfo *openFileInfo)
{
    Q_ASSERT_X(openFileInfo != NULL, "void OpenFileInfoManager::close(OpenFileInfo *openFileInfo)", "Cannot close openFileInfo which is NULL");
    bool isClosing = false;
    openFileInfo->setLastAccess();

    /// remove flag "open" from file to be closed and determine which file to show instead
    OpenFileInfo *nextCurrent = (d->currentFileInfo == openFileInfo) ? NULL : d->currentFileInfo;
    foreach(OpenFileInfo *ofi, d->openFileInfoList) {
        if (!isClosing && ofi == openFileInfo && openFileInfo->close()) {
            isClosing = true;
            /// Mark file as closed (i.e. not open)
            openFileInfo->removeFlags(OpenFileInfo::Open);
            /// If file has a filename, remember as recently used
            if (openFileInfo->flags().testFlag(OpenFileInfo::HasName))
                openFileInfo->addFlags(OpenFileInfo::RecentlyUsed);
        } else if (nextCurrent == NULL && ofi->flags().testFlag(OpenFileInfo::Open))
            nextCurrent = ofi;
    }

    /// If the current document is to be closed,
    /// switch over to the next available one
    if (isClosing)
        setCurrentFile(nextCurrent);

    return isClosing;
}

bool OpenFileInfoManager::queryCloseAll()
{
    /// Assume that all closing operations succeed
    bool isClosing = true;
    /// For keeping track of files that get closed here
    OpenFileInfoList restoreLaterList;

    /// For each file known ...
    foreach(OpenFileInfo *openFileInfo, d->openFileInfoList) {
        /// Check only open file (ignore recently used, favorites, ...)
        if (openFileInfo->flags().testFlag(OpenFileInfo::Open)) {
            if (openFileInfo->close()) {
                /// If file could be closed without user canceling the operation ...
                /// Mark file as closed (i.e. not open)
                openFileInfo->removeFlags(OpenFileInfo::Open);
                /// If file has a filename, remember as recently used
                if (openFileInfo->flags().testFlag(OpenFileInfo::HasName))
                    openFileInfo->addFlags(OpenFileInfo::RecentlyUsed);
                /// Remember file as to be marked as open later
                restoreLaterList.append(openFileInfo);
            } else {
                /// User chose to cancel closing operation,
                /// stop everything here
                isClosing = false;
                break;
            }
        }
    }

    if (isClosing) {
        /// Closing operation was not cancelled, therefore mark
        /// all files that were open before as open now.
        /// This makes the files to be reopened when KBibTeX is
        /// restarted again (assuming that this function was
        /// called when KBibTeX is exiting).
        foreach(OpenFileInfo *openFileInfo, restoreLaterList) {
            openFileInfo->addFlags(OpenFileInfo::Open);
        }

        d->writeConfig();
    }

    return isClosing;
}

OpenFileInfo *OpenFileInfoManager::currentFile() const
{
    return d->currentFileInfo;
}

void OpenFileInfoManager::setCurrentFile(OpenFileInfo *openFileInfo, KService::Ptr servicePtr)
{
    bool hasChanged = d->currentFileInfo != openFileInfo;
    OpenFileInfo *previous = d->currentFileInfo;
    d->currentFileInfo = openFileInfo;

    if (d->currentFileInfo != NULL) {
        d->currentFileInfo->addFlags(OpenFileInfo::Open);
        d->currentFileInfo->setLastAccess();
    }
    if (hasChanged) {
        if (previous != NULL) previous->setLastAccess();
        emit currentChanged(openFileInfo, servicePtr);
    } else if (servicePtr != openFileInfo->currentService())
        emit currentChanged(openFileInfo, servicePtr);
}

OpenFileInfoManager::OpenFileInfoList OpenFileInfoManager::filteredItems(OpenFileInfo::StatusFlags required, OpenFileInfo::StatusFlags forbidden)
{
    OpenFileInfoList result;

    for (OpenFileInfoList::Iterator it = d->openFileInfoList.begin(); it != d->openFileInfoList.end(); ++it) {
        OpenFileInfo *ofi = *it;
        if ((ofi->flags() & required) == required && (ofi->flags() & forbidden) == 0)
            result << ofi;
    }

    if (required == OpenFileInfo::RecentlyUsed)
        qSort(result.begin(), result.end(), OpenFileInfoManagerPrivate::byLRULessThan);
    else if (required == OpenFileInfo::Favorite || required == OpenFileInfo::Open)
        qSort(result.begin(), result.end(), OpenFileInfoManagerPrivate::byNameLessThan);

    return result;
}

void OpenFileInfoManager::deferredListsChanged()
{
    OpenFileInfo::StatusFlags statusFlags = OpenFileInfo::Open;
    statusFlags |= OpenFileInfo::RecentlyUsed;
    statusFlags |= OpenFileInfo::Favorite;
    emit flagsChanged(statusFlags);
}

void OpenFileInfoManager::delayedReadConfig()
{
    d->readConfig();
}<|MERGE_RESOLUTION|>--- conflicted
+++ resolved
@@ -1,5 +1,5 @@
 /***************************************************************************
- *   Copyright (C) 2004-2014 by Thomas Fischer <fischer@unix-ag.uni-kl.de> *
+ *   Copyright (C) 2004-2015 by Thomas Fischer <fischer@unix-ag.uni-kl.de> *
  *                                                                         *
  *   This program is free software; you can redistribute it and/or modify  *
  *   it under the terms of the GNU General Public License as published by  *
@@ -65,11 +65,7 @@
         this->openFileInfoManager = openFileInfoManager;
         this->url = url;
         if (this->url.scheme().isEmpty())
-<<<<<<< HEAD
-            kWarning() << "No scheme specified for URL" << this->url.pathOrUrl();
-=======
             qWarning() << "No scheme specified for URL" << this->url.toDisplayString();
->>>>>>> 357e4f11
         this->mimeType = mimeType;
     }
 
@@ -185,13 +181,8 @@
     Q_ASSERT_X(url.isValid(), "void OpenFileInfo::setUrl(const QUrl&)", "URL is not valid");
     d->url = url;
     if (d->url.scheme().isEmpty())
-<<<<<<< HEAD
-        kWarning() << "No scheme specified for URL" << d->url.pathOrUrl();
-    d->mimeType = FileInfo::mimeTypeForUrl(url)->name();
-=======
         qWarning() << "No scheme specified for URL" << d->url.toDisplayString();
     d->mimeType = FileInfo::mimeTypeForUrl(url).name();
->>>>>>> 357e4f11
     addFlags(OpenFileInfo::HasName);
 }
 
@@ -387,11 +378,7 @@
         bool isFirst = true;
         KConfigGroup cg(config, configGroupName);
         for (int i = 0; i < maxNumFiles; ++i) {
-<<<<<<< HEAD
-            KUrl fileUrl = KUrl::fromUserInput(cg.readEntry(QString("%1-%2").arg(OpenFileInfo::OpenFileInfoPrivate::keyURL).arg(i), QString()));
-=======
             QUrl fileUrl = QUrl(cg.readEntry(QString("%1-%2").arg(OpenFileInfo::OpenFileInfoPrivate::keyURL).arg(i), ""));
->>>>>>> 357e4f11
             if (!fileUrl.isValid()) break;
             if (fileUrl.scheme().isEmpty())
                 fileUrl.setScheme(QLatin1String("file"));
