--- conflicted
+++ resolved
@@ -104,11 +104,7 @@
 
 # creates version.h using cmake script
 add_custom_target(
-<<<<<<< HEAD
-    kbibtex-GITrevision
-=======
     GITrevisionProgram
->>>>>>> 357e4f11
     COMMAND
     ${CMAKE_COMMAND}
     -DSOURCE_DIR=${CMAKE_SOURCE_DIR}
@@ -131,11 +127,7 @@
 
 add_dependencies(
     kbibtex
-<<<<<<< HEAD
-    kbibtex-GITrevision
-=======
     GITrevisionProgram
->>>>>>> 357e4f11
 )
 
 install(
