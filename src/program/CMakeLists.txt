# KBibTeX main program

project(
    kbibtexprogram
)

set(
    kbibtex_SRCS
    program.cpp
    mainwindow.cpp
    documentlist.cpp
    mdiwidget.cpp
    docklets/statistics.cpp
    docklets/referencepreview.cpp
    docklets/documentpreview.cpp
    docklets/valuelist.cpp
    docklets/searchform.cpp
    docklets/searchresults.cpp
    docklets/elementform.cpp
    docklets/filesettings.cpp
    docklets/zoterobrowser.cpp
    openfileinfo.cpp
)

# # debug area for KBibTeX's program
# add_definitions(
#     -DKDE_DEFAULT_DEBUG_AREA=101017
# )

if(UNITY_BUILD AND NOT WIN32) # FIXME: Unity build of programs breaks on Windows
    enable_unity_build(kbibtex kbibtex_SRCS)
endif(UNITY_BUILD AND NOT WIN32)

include_directories(
    ${CMAKE_BINARY_DIR}/src
    ${CMAKE_SOURCE_DIR}/src
    ${CMAKE_SOURCE_DIR}/src/config
    ${CMAKE_BINARY_DIR}/src/config
    ${CMAKE_SOURCE_DIR}/src/data
    ${CMAKE_BINARY_DIR}/src/data
    ${CMAKE_SOURCE_DIR}/src/processing
    ${CMAKE_BINARY_DIR}/src/processing
    ${CMAKE_SOURCE_DIR}/src/io
    ${CMAKE_BINARY_DIR}/src/io
    ${CMAKE_SOURCE_DIR}/src/io/config
    ${CMAKE_SOURCE_DIR}/src/networking
    ${CMAKE_BINARY_DIR}/src/networking
    ${CMAKE_SOURCE_DIR}/src/networking/onlinesearch
    ${CMAKE_SOURCE_DIR}/src/gui
    ${CMAKE_BINARY_DIR}/src/gui
    ${CMAKE_SOURCE_DIR}/src/gui/widgets
    ${CMAKE_SOURCE_DIR}/src/gui/file
    ${CMAKE_SOURCE_DIR}/src/gui/element
    ${CMAKE_SOURCE_DIR}/src/program/docklets
    ${LIBXML2_INCLUDE_DIR}
)

ecm_add_app_icon( kbibtex_SRCS
    ICONS
    ${CMAKE_SOURCE_DIR}/icons/128-apps-kbibtex.png
    ${CMAKE_SOURCE_DIR}/icons/16-apps-kbibtex.png
    ${CMAKE_SOURCE_DIR}/icons/22-apps-kbibtex.png
    ${CMAKE_SOURCE_DIR}/icons/32-apps-kbibtex.png
    ${CMAKE_SOURCE_DIR}/icons/48-apps-kbibtex.png
    ${CMAKE_SOURCE_DIR}/icons/64-apps-kbibtex.png
)

add_executable(
    kbibtex
    ${kbibtex_SRCS}
    ${CMAKE_BINARY_DIR}/src/version.h
)

target_link_libraries( kbibtex
    Qt5::Core
    Qt5::Widgets
    KF5::CoreAddons
    KF5::I18n
    KF5::ConfigCore
    KF5::Service
    KF5::Parts
    KF5::IconThemes
    KF5::KIOCore
    KF5::KIOFileWidgets
    KF5::KIOWidgets
    KF5::KIONTLM
<<<<<<< HEAD
    KF5::KDELibs4Support
    KF5::Wallet
=======
>>>>>>> 06d62a44
    kbibtexio
    kbibtexgui
    kbibtexnetworking
)

if(Qt5WebEngineWidgets_FOUND)
    target_link_libraries( kbibtex
        Qt5::WebEngineWidgets
    )
else(Qt5WebEngineWidgets_FOUND)
    if(Qt5WebKitWidgets_FOUND)
        target_link_libraries( kbibtex
            Qt5::WebKitWidgets
        )
    endif(Qt5WebKitWidgets_FOUND)
endif(Qt5WebEngineWidgets_FOUND)

# creates version.h using cmake script
add_custom_target(
    GITrevisionProgram
    COMMAND
    ${CMAKE_COMMAND}
    -DSOURCE_DIR=${CMAKE_SOURCE_DIR}
    -DBINARY_DIR=${CMAKE_BINARY_DIR}/src
    -P
    ${CMAKE_SOURCE_DIR}/src/getgit.cmake
    COMMENT
    "Determine Git revision"
)

# version.h is a generated file
set_source_files_properties(
    ${CMAKE_BINARY_DIR}/src/version.h
    PROPERTIES
    GENERATED
    TRUE
    HEADER_FILE_ONLY
    TRUE
)

add_dependencies(
    kbibtex
    GITrevisionProgram
)

install(
    TARGETS
    kbibtex
    ${INSTALL_TARGETS_DEFAULT_ARGS}
)

install(
    PROGRAMS
    org.kde.kbibtex.desktop
    DESTINATION
    ${XDG_APPS_INSTALL_DIR}
)
install(
    FILES
    kbibtexui.rc
    DESTINATION
    ${KXMLGUI_INSTALL_DIR}/kbibtex
)

ecm_install_icons(
    ICONS
    ${CMAKE_SOURCE_DIR}/icons/128-apps-kbibtex.png
    ${CMAKE_SOURCE_DIR}/icons/16-apps-kbibtex.png
    ${CMAKE_SOURCE_DIR}/icons/22-apps-kbibtex.png
    ${CMAKE_SOURCE_DIR}/icons/32-apps-kbibtex.png
    ${CMAKE_SOURCE_DIR}/icons/48-apps-kbibtex.png
    ${CMAKE_SOURCE_DIR}/icons/64-apps-kbibtex.png
    DESTINATION ${ICON_INSTALL_DIR}
)<|MERGE_RESOLUTION|>--- conflicted
+++ resolved
@@ -84,11 +84,6 @@
     KF5::KIOFileWidgets
     KF5::KIOWidgets
     KF5::KIONTLM
-<<<<<<< HEAD
-    KF5::KDELibs4Support
-    KF5::Wallet
-=======
->>>>>>> 06d62a44
     kbibtexio
     kbibtexgui
     kbibtexnetworking
