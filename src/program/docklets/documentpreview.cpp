--- conflicted
+++ resolved
@@ -1,5 +1,5 @@
 /***************************************************************************
- *   Copyright (C) 2004-2014 by Thomas Fischer <fischer@unix-ag.uni-kl.de> *
+ *   Copyright (C) 2004-2015 by Thomas Fischer <fischer@unix-ag.uni-kl.de> *
  *                                                                         *
  *   This program is free software; you can redistribute it and/or modify  *
  *   it under the terms of the GNU General Public License as published by  *
@@ -560,11 +560,7 @@
             /// application/octet-stream is a fall-back if KDE did not know better
             result.icon = QIcon::fromTheme("text-html");
             result.mimeType = QLatin1String("text/html");
-<<<<<<< HEAD
-        } else if ((result.mimeType.isEmpty() || result.mimeType == QLatin1String("inode/directory")) && (result.url.protocol() == QLatin1String("http") || result.url.protocol() == QLatin1String("https"))) {
-=======
         } else if ((result.mimeType.isEmpty() || result.mimeType == QLatin1String("inode/directory")) && (result.url.scheme() == QLatin1String("http") || result.url.scheme() == QLatin1String("https"))) {
->>>>>>> 357e4f11
             /// directory via http means normal webpage (not browsable directory)
             result.icon = QIcon::fromTheme("text-html");
             result.mimeType = QLatin1String("text/html");
@@ -653,11 +649,7 @@
     KIO::StatJob *job = static_cast<KIO::StatJob *>(kjob);
     d->runningJobs.removeOne(job);
     if (!job->error()) {
-<<<<<<< HEAD
-        const KUrl url = job->mostLocalUrl();
-=======
         const QUrl url = job->mostLocalUrl();
->>>>>>> 357e4f11
         DocumentPreviewPrivate::UrlInfo urlInfo = d->urlMetaInfo(url);
         setCursor(d->runningJobs.isEmpty() ? Qt::ArrowCursor : Qt::BusyCursor);
         d->addUrl(urlInfo);
