--- conflicted
+++ resolved
@@ -1,5 +1,5 @@
 /***************************************************************************
- *   Copyright (C) 2004-2014 by Thomas Fischer <fischer@unix-ag.uni-kl.de> *
+ *   Copyright (C) 2004-2015 by Thomas Fischer <fischer@unix-ag.uni-kl.de> *
  *                                                                         *
  *   This program is free software; you can redistribute it and/or modify  *
  *   it under the terms of the GNU General Public License as published by  *
@@ -80,11 +80,7 @@
     QCursor nonBusyCursor;
 
     Private(SearchResults *sr, ZoteroBrowser *parent)
-<<<<<<< HEAD
-            : p(parent), config(KSharedConfig::openConfig(QLatin1String("kbibtexrc"))), items(NULL), groups(NULL), tags(NULL), tagModel(NULL), collection(NULL), collectionModel(NULL), api(NULL), searchResults(sr), comboBoxGroupListInitialized(false), nonBusyCursor(p->cursor()) {
-=======
         : p(parent), config(KSharedConfig::openConfig(QLatin1String("kbibtexrc"))), items(NULL), groups(NULL), tags(NULL), tagModel(NULL), collection(NULL), collectionModel(NULL), api(NULL), searchResults(sr), comboBoxGroupListInitialized(false), nonBusyCursor(p->cursor()) {
->>>>>>> 357e4f11
         setupGUI();
     }
 
@@ -97,11 +93,7 @@
 
         /// Credentials
         QWidget *container = new QWidget(tabWidget);
-<<<<<<< HEAD
-        tabWidget->addTab(container, KIcon("preferences-web-browser-identification"), i18n("Credentials"));
-=======
         tabWidget->addTab(container, QIcon::fromTheme("preferences-web-browser-identification"), i18n("Credentials"));
->>>>>>> 357e4f11
         QBoxLayout *containerLayout = new QVBoxLayout(container);
         QFormLayout *containerForm = new QFormLayout();
         containerLayout->addLayout(containerForm, 1);
@@ -147,11 +139,7 @@
         containerLayout->addLayout(containerButtonLayout, 0);
         containerButtonLayout->setMargin(0);
         containerButtonLayout->addStretch(1);
-<<<<<<< HEAD
-        buttonLoadBibliography = new KPushButton(KIcon("download"), i18n("Load bibliography"), container);
-=======
         buttonLoadBibliography = new QPushButton(QIcon::fromTheme("download"), i18n("Load bibliography"), container);
->>>>>>> 357e4f11
         containerButtonLayout->addWidget(buttonLoadBibliography, 0);
         connect(buttonLoadBibliography, SIGNAL(clicked()), p, SLOT(applyCredentials()));
 
@@ -161,11 +149,7 @@
         containerButtonLayout = new QHBoxLayout();
         containerLayout->addLayout(containerButtonLayout, 0);
         containerButtonLayout->setMargin(0);
-<<<<<<< HEAD
-        KPushButton *buttonGetOAuthCredentials = new KPushButton(KIcon("preferences-web-browser-identification"), i18n("Get Credentials"), container);
-=======
         QPushButton *buttonGetOAuthCredentials = new QPushButton(QIcon::fromTheme("preferences-web-browser-identification"), i18n("Get Credentials"), container);
->>>>>>> 357e4f11
         containerButtonLayout->addWidget(buttonGetOAuthCredentials, 0);
         connect(buttonGetOAuthCredentials, SIGNAL(clicked()), p, SLOT(getOAuthCredentials()));
         containerButtonLayout->addStretch(1);
@@ -173,22 +157,14 @@
 
         /// Collection browser
         collectionBrowser = new QTreeView(tabWidget);
-<<<<<<< HEAD
-        tabWidget->addTab(collectionBrowser, KIcon("folder-yellow"), i18n("Collections"));
-=======
         tabWidget->addTab(collectionBrowser, QIcon::fromTheme("folder-yellow"), i18n("Collections"));
->>>>>>> 357e4f11
         collectionBrowser->setHeaderHidden(true);
         collectionBrowser->setExpandsOnDoubleClick(false);
         connect(collectionBrowser, SIGNAL(doubleClicked(QModelIndex)), p, SLOT(collectionDoubleClicked(QModelIndex)));
 
         /// Tag browser
         tagBrowser = new QListView(tabWidget);
-<<<<<<< HEAD
-        tabWidget->addTab(tagBrowser, KIcon("mail-tagged"), i18n("Tags"));
-=======
         tabWidget->addTab(tagBrowser, QIcon::fromTheme("mail-tagged"), i18n("Tags"));
->>>>>>> 357e4f11
         connect(tagBrowser, SIGNAL(doubleClicked(QModelIndex)), p, SLOT(tagDoubleClicked(QModelIndex)));
     }
 
