--- conflicted
+++ resolved
@@ -1,5 +1,5 @@
 /***************************************************************************
- *   Copyright (C) 2004-2014 by Thomas Fischer <fischer@unix-ag.uni-kl.de> *
+ *   Copyright (C) 2004-2015 by Thomas Fischer <fischer@unix-ag.uni-kl.de> *
  *                              and contributors                           *
  *                                                                         *
  *   Contributions to this file were made by                               *
@@ -165,36 +165,22 @@
         gridLayout->addWidget(buttonSaveAsHTML, 2, 2, 1, 1);
     }
 
-<<<<<<< HEAD
-    bool saveHTML(const KUrl &url) const {
-        KTemporaryFile tempFile;
-=======
     bool saveHTML(const QUrl &url) const {
         QTemporaryFile tempFile;
->>>>>>> 357e4f11
         tempFile.setAutoRemove(true);
 
         bool result = saveHTML(tempFile);
 
         if (result) {
-<<<<<<< HEAD
-            KIO::NetAccess::del(url, p); /// ignore error if tempFile does not exist
-            result = KIO::NetAccess::file_copy(KUrl(tempFile.fileName()), url, p);
-=======
             KIO::CopyJob *copyJob = KIO::copy(QUrl::fromLocalFile(tempFile.fileName()), url, KIO::Overwrite);
             KJobWidgets::setWindow(copyJob, p);
             result = copyJob->exec();
->>>>>>> 357e4f11
         }
 
         return result;
     }
 
-<<<<<<< HEAD
-    bool saveHTML(KTemporaryFile &tempFile) const {
-=======
     bool saveHTML(QTemporaryFile &tempFile) const {
->>>>>>> 357e4f11
         if (tempFile.open()) {
             QTextStream ts(&tempFile);
             ts.setCodec("utf-8");
@@ -207,11 +193,7 @@
     }
 
     void loadState() {
-<<<<<<< HEAD
-        static bool hasBibTeX2HTML = !KStandardDirs::findExe(QLatin1String("bibtex2html")).isEmpty();
-=======
         static bool hasBibTeX2HTML = !QStandardPaths::findExecutable(QLatin1String("bibtex2html")).isEmpty();
->>>>>>> 357e4f11
 
         int styleIndex = 0;
         KConfigGroup configGroup(config, configGroupName);
@@ -344,17 +326,10 @@
         crossRefHandling = merge;
         FileExporterXSLT *exporterXSLT = new FileExporterXSLT();
         QString filename = previewStyle.style + ".xsl";
-<<<<<<< HEAD
-        exporterXSLT->setXSLTFilename(KStandardDirs::locate("data", QLatin1String("kbibtex/") + filename));
-        exporter = exporterXSLT;
-    } else
-        kWarning() << "Don't know how to handle output type " << previewStyle.type;
-=======
         exporterXSLT->setXSLTFilename(QStandardPaths::locate(QStandardPaths::GenericDataLocation, QLatin1String("kbibtex/") + filename));
         exporter = exporterXSLT;
     } else
         qWarning() << "Don't know how to handle output type " << previewStyle.type;
->>>>>>> 357e4f11
 
     if (exporter != NULL) {
         QBuffer buffer(this);
