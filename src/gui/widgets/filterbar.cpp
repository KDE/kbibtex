--- conflicted
+++ resolved
@@ -1,5 +1,5 @@
 /***************************************************************************
- *   Copyright (C) 2004-2014 by Thomas Fischer <fischer@unix-ag.uni-kl.de> *
+ *   Copyright (C) 2004-2015 by Thomas Fischer <fischer@unix-ag.uni-kl.de> *
  *                                                                         *
  *   This program is free software; you can redistribute it and/or modify  *
  *   it under the terms of the GNU General Public License as published by  *
@@ -76,13 +76,8 @@
         QFontMetrics metrics(comboBoxFilterText->font());
         comboBoxFilterText->setMinimumWidth(metrics.width(QLatin1String("AIWaiw")) * 7);
         KLineEdit *lineEdit = static_cast<KLineEdit *>(comboBoxFilterText->lineEdit());
-<<<<<<< HEAD
-        lineEdit->setClearButtonShown(true);
-        lineEdit->setClickMessage(i18n("Filter bibliographic entries"));
-=======
         lineEdit->setClearButtonEnabled(true);
         lineEdit->setPlaceholderText(i18n("Filter bibliographic entries"));
->>>>>>> 357e4f11
 
         comboBoxCombination = new KComboBox(false, p);
         layout->addWidget(comboBoxCombination, 1);
@@ -103,24 +98,14 @@
                 comboBoxField->addItem(fd->label, fd->upperCamelCase);
         }
 
-<<<<<<< HEAD
-        buttonSearchPDFfiles = new KPushButton(p);
-        buttonSearchPDFfiles->setIcon(KIcon("application-pdf"));
-=======
         buttonSearchPDFfiles = new QPushButton(p);
         buttonSearchPDFfiles->setIcon(QIcon::fromTheme("application-pdf"));
->>>>>>> 357e4f11
         buttonSearchPDFfiles->setToolTip(i18n("Include PDF files in full-text search"));
         buttonSearchPDFfiles->setCheckable(true);
         layout->addWidget(buttonSearchPDFfiles, 0);
 
-<<<<<<< HEAD
-        buttonClearAll = new KPushButton(p);
-        buttonClearAll->setIcon(KIcon("edit-clear-locationbar-rtl"));
-=======
         buttonClearAll = new QPushButton(p);
         buttonClearAll->setIcon(QIcon::fromTheme("edit-clear-locationbar-rtl"));
->>>>>>> 357e4f11
         buttonClearAll->setToolTip(i18n("Reset filter criteria"));
         layout->addWidget(buttonClearAll, 0);
 
