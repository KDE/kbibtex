--- conflicted
+++ resolved
@@ -1,5 +1,5 @@
 /*****************************************************************************
- *   Copyright (C) 2004-2014 by Thomas Fischer <fischer@unix-ag.uni-kl.de>   *
+ *   Copyright (C) 2004-2015 by Thomas Fischer <fischer@unix-ag.uni-kl.de>   *
  *                                                                           *
  *                                                                           *
  *   This program is free software; you can redistribute it and/or modify    *
@@ -63,11 +63,7 @@
 
         layout->addStretch(1);
 
-<<<<<<< HEAD
-        clearButton = new KPushButton(KIcon("edit-clear-locationbar-rtl"), QString(), p);
-=======
         clearButton = new QPushButton(QIcon::fromTheme("edit-clear-locationbar-rtl"), QString(), p);
->>>>>>> 357e4f11
         layout->addWidget(clearButton, 0, Qt::AlignRight | Qt::AlignVCenter);
         connect(clearButton, SIGNAL(clicked()), p, SLOT(clear()));
     }
