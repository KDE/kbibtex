--- conflicted
+++ resolved
@@ -1,5 +1,5 @@
 /***************************************************************************
- *   Copyright (C) 2004-2014 by Thomas Fischer <fischer@unix-ag.uni-kl.de> *
+ *   Copyright (C) 2004-2015 by Thomas Fischer <fischer@unix-ag.uni-kl.de> *
  *                                                                         *
  *   This program is free software; you can redistribute it and/or modify  *
  *   it under the terms of the GNU General Public License as published by  *
@@ -113,11 +113,7 @@
         for (int col = 0; col < headerProperty->columnCount; ++col)
             headerProperty->sumWidths += headerProperty->columns[col].isHidden ? 0 : headerProperty->columns[col].width;
         if (headerProperty->sumWidths == 0) {
-<<<<<<< HEAD
-            kWarning() << "headerProperty->sumWidths is zero, cannot apply header properties";
-=======
             qWarning() << "headerProperty->sumWidths is zero, cannot apply header properties";
->>>>>>> 357e4f11
             return;
         }
 
@@ -164,17 +160,10 @@
         headerProperty->sortOrder = p->header()->sortIndicatorOrder();
 
         if (headerProperty->sumWidths == 0) {
-<<<<<<< HEAD
-            kWarning() << "headerProperty->sumWidths is zero, cannot update header properties";
-            return;
-        } else if (countVisible == 0) {
-            kWarning() << "countVisible is zero, cannot update header properties";
-=======
             qWarning() << "headerProperty->sumWidths is zero, cannot update header properties";
             return;
         } else if (countVisible == 0) {
             qWarning() << "countVisible is zero, cannot update header properties";
->>>>>>> 357e4f11
             return;
         }
         const int hiddenColumnWidth = headerProperty->sumWidths / countVisible;
@@ -237,17 +226,10 @@
             }
 
             if (headerProperty->sumWidths == 0) {
-<<<<<<< HEAD
-                kWarning() << "headerProperty->sumWidths is zero, cannot set column state";
-                return;
-            } else if (countVisible == 0) {
-                kWarning() << "countVisible is zero, cannot set column state";
-=======
                 qWarning() << "headerProperty->sumWidths is zero, cannot set column state";
                 return;
             } else if (countVisible == 0) {
                 qWarning() << "countVisible is zero, cannot set column state";
->>>>>>> 357e4f11
                 return;
             }
             const int hiddenColumnWidth = headerProperty->sumWidths / countVisible;
@@ -288,11 +270,7 @@
     const BibTeXFields *bf = BibTeXFields::self();
     for (BibTeXFields::ConstIterator it = bf->constBegin(); it != bf->constEnd(); ++it) {
         const FieldDescription *fd = *it;
-<<<<<<< HEAD
-        KAction *action = new KAction(fd->label, header());
-=======
         QAction *action = new QAction(fd->label, header());
->>>>>>> 357e4f11
         action->setData(col);
         action->setCheckable(true);
         action->setChecked(!isColumnHidden(col));
