/***************************************************************************
 *   Copyright (C) 2004-2014 by Thomas Fischer <fischer@unix-ag.uni-kl.de> *
 *                                                                         *
 *   This program is free software; you can redistribute it and/or modify  *
 *   it under the terms of the GNU General Public License as published by  *
 *   the Free Software Foundation; either version 2 of the License, or     *
 *   (at your option) any later version.                                   *
 *                                                                         *
 *   This program is distributed in the hope that it will be useful,       *
 *   but WITHOUT ANY WARRANTY; without even the implied warranty of        *
 *   MERCHANTABILITY or FITNESS FOR A PARTICULAR PURPOSE.  See the         *
 *   GNU General Public License for more details.                          *
 *                                                                         *
 *   You should have received a copy of the GNU General Public License     *
 *   along with this program; if not, see <http://www.gnu.org/licenses/>.  *
 ***************************************************************************/

#include "encoderlatex.h"

#include <unicode/translit.h>
<<<<<<< HEAD

#include <QString>
=======
>>>>>>> 357e4f11

#include <QString>
#include <QDebug>

#include "iconvlatex.h"

/**
 * General documentation on this topic:
 *   http://www.tex.ac.uk/CTAN/macros/latex/doc/encguide.pdf
 */

EncoderLaTeX *EncoderLaTeX::self = NULL;

/**
 * This structure contains information how escaped characters
 * such as \"a are translated to an Unicode character and back.
 * The structure is a table with three columns: (1) the modifier
 * (in the example before the quotation mark) (2) the ASCII
 * character ((in the example before the 'a') (3) the Unicode
 * character described by a hexcode.
 * This data structure is used both directly and indirectly via
 * the LookupTable structure which is initialized when the
 * EncoderLaTeX object is created.
 */
static const struct EncoderLaTeXEscapedCharacter {
    const char modifier;
    const char letter;
    ushort unicode;
}
encoderLaTeXEscapedCharacters[] = {
    {'`', 'A', 0x00C0},
    {'\'', 'A', 0x00C1},
    {'^', 'A', 0x00C2},
    {'~', 'A', 0x00C3},
    {'"', 'A', 0x00C4},
    {'r', 'A', 0x00C5},
    /** 0x00C6 */
    {'c', 'C', 0x00C7},
    {'`', 'E', 0x00C8},
    {'\'', 'E', 0x00C9},
    {'^', 'E', 0x00CA},
    {'"', 'E', 0x00CB},
    {'`', 'I', 0x00CC},
    {'\'', 'I', 0x00CD},
    {'^', 'I', 0x00CE},
    {'"', 'I', 0x00CF},
    /** 0x00D0: see EncoderLaTeXCharacterCommand */
    {'~', 'N', 0x00D1},
    {'`', 'O', 0x00D2},
    {'\'', 'O', 0x00D3},
    {'^', 'O', 0x00D4},
    {'~', 'O', 0x00D5},
    {'"', 'O', 0x00D6},
    /** 0x00D7 */
    /** 0x00D8: see EncoderLaTeXCharacterCommand */
    {'`', 'U', 0x00D9},
    {'\'', 'U', 0x00DA},
    {'^', 'U', 0x00DB},
    {'"', 'U', 0x00DC},
    {'\'', 'Y', 0x00DD},
    /** 0x00DE */
    {'"', 's', 0x00DF},
    {'`', 'a', 0x00E0},
    {'\'', 'a', 0x00E1},
    {'^', 'a', 0x00E2},
    {'~', 'a', 0x00E3},
    {'"', 'a', 0x00E4},
    {'r', 'a', 0x00E5},
    /** 0x00E6 */
    {'c', 'c', 0x00E7},
    {'`', 'e', 0x00E8},
    {'\'', 'e', 0x00E9},
    {'^', 'e', 0x00EA},
    {'"', 'e', 0x00EB},
    {'`', 'i', 0x00EC},
    {'\'', 'i', 0x00ED},
    {'^', 'i', 0x00EE},
    {'"', 'i', 0x00EF},
    /** 0x00F0 */
    {'~', 'n', 0x00F1},
    {'`', 'o', 0x00F2},
    {'\'', 'o', 0x00F3},
    {'^', 'o', 0x00F4},
    {'~', 'o', 0x00F5},
    {'"', 'o', 0x00F6},
    /** 0x00F7 Division Sign */
    /** 0x00F8: see EncoderLaTeXCharacterCommand */
    {'`', 'u', 0x00F9},
    {'\'', 'u', 0x00FA},
    {'^', 'u', 0x00FB},
    {'"', 'u', 0x00FC},
    {'\'', 'y', 0x00FD},
    /** 0x00FE Thorn */
    {'"', 'y', 0x00FF},
    {'=', 'A', 0x0100},
    {'=', 'a', 0x0101},
    {'u', 'A', 0x0102},
    {'u', 'a', 0x0103},
    {'c', 'A', 0x0104},
    {'c', 'a', 0x0105},
    {'\'', 'C', 0x0106},
    {'\'', 'c', 0x0107},
    /** 0x0108 */
    /** 0x0109 */
    /** 0x010A */
    /** 0x010B */
    {'v', 'C', 0x010C},
    {'v', 'c', 0x010D},
    {'v', 'D', 0x010E},
    /** 0x010F */
    /** 0x0110 */
    /** 0x0111 */
    {'=', 'E', 0x0112},
    {'=', 'e', 0x0113},
    /** 0x0114 */
    /** 0x0115 */
    /** 0x0116 */
    /** 0x0117 */
    {'c', 'E', 0x0118},
    {'c', 'e', 0x0119},
    {'v', 'E', 0x011A},
    {'v', 'e', 0x011B},
    /** 0x011C */
    /** 0x011D */
    {'u', 'G', 0x011E},
    {'u', 'g', 0x011F},
    /** 0x0120 */
    /** 0x0121 */
    /** 0x0122 */
    /** 0x0123 */
    /** 0x0124 */
    /** 0x0125 */
    /** 0x0126 */
    /** 0x0127 */
    {'~', 'I', 0x0128},
    {'~', 'i', 0x0129},
    {'=', 'I', 0x012A},
    {'=', 'i', 0x012B},
    {'u', 'I', 0x012C},
    {'u', 'i', 0x012D},
    /** 0x012E */
    /** 0x012F */
    /** 0x0130 */
    /** 0x0131 */
    /** 0x0132 */
    /** 0x0133 */
    /** 0x0134 */
    /** 0x0135 */
    /** 0x0136 */
    /** 0x0137 */
    /** 0x0138 */
    {'\'', 'L', 0x0139},
    {'\'', 'l', 0x013A},
    /** 0x013B */
    /** 0x013C */
    /** 0x013D */
    /** 0x013E */
    /** 0x013F */
    /** 0x0140 */
    /** 0x0141 */
    /** 0x0142 */
    {'\'', 'N', 0x0143},
    {'\'', 'n', 0x0144},
    /** 0x0145 */
    /** 0x0146 */
    {'v', 'N', 0x0147},
    {'v', 'n', 0x0148},
    /** 0x0149 */
    /** 0x014A */
    /** 0x014B */
    {'=', 'O', 0x014C},
    {'=', 'o', 0x014D},
    {'u', 'O', 0x014E},
    {'u', 'o', 0x014F},
    {'H', 'O', 0x0150},
    {'H', 'o', 0x0151},
    /** 0x0152 */
    /** 0x0153 */
    {'\'', 'R', 0x0154},
    {'\'', 'r', 0x0155},
    /** 0x0156 */
    /** 0x0157 */
    {'v', 'R', 0x0158},
    {'v', 'r', 0x0159},
    {'\'', 'S', 0x015A},
    {'\'', 's', 0x015B},
    /** 0x015C */
    /** 0x015D */
    {'c', 'S', 0x015E},
    {'c', 's', 0x015F},
    {'v', 'S', 0x0160},
    {'v', 's', 0x0161},
    /** 0x0162 */
    /** 0x0163 */
    {'v', 'T', 0x0164},
    /** 0x0165 */
    /** 0x0166 */
    /** 0x0167 */
    {'~', 'U', 0x0168},
    {'~', 'u', 0x0169},
    {'=', 'U', 0x016A},
    {'=', 'u', 0x016B},
    {'u', 'U', 0x016C},
    {'u', 'u', 0x016D},
    {'r', 'U', 0x016E},
    {'r', 'u', 0x016F},
    {'H', 'U', 0x0170},
    {'H', 'u', 0x0171},
    /** 0x0172 */
    /** 0x0173 */
    /** 0x0174 */
    /** 0x0175 */
    /** 0x0176 */
    /** 0x0177 */
    {'"', 'Y', 0x0178},
    {'\'', 'Z', 0x0179},
    {'\'', 'z', 0x017A},
    /** 0x017B */
    /** 0x017C */
    {'v', 'Z', 0x017D},
    {'v', 'z', 0x017E},
    /** 0x017F */
    /** 0x0180 */
    {'v', 'A', 0x01CD},
    {'v', 'a', 0x01CE},
    {'v', 'G', 0x01E6},
    {'v', 'g', 0x01E7},
    {'\'', 'F', 0x01F4},
    {'\'', 'f', 0x01F5},
    {'=', 'Y', 0x0232},
    {'=', 'y', 0x0233},
    {'"', 'H', 0x1E26},
    {'"', 'h', 0x1E27},
    {'`', 'W', 0x1E80},
    {'`', 'w', 0x1E81},
    {'\'', 'W', 0x1E82},
    {'\'', 'w', 0x1E83},
    {'"', 'W', 0x1E84},
    {'"', 'w', 0x1E85},
    {'"', 'X', 0x1E8C},
    {'"', 'x', 0x1E8D},
    {'"', 't', 0x1E97},
    {'r', 'w', 0x1E98},
    {'r', 'y', 0x1E99},
    {'`', 'Y', 0x1EF2},
    {'`', 'y', 0x1EF3},
    {'r', 'q', 0x2019} ///< tricky: this is \rq
};
static const int encoderLaTeXEscapedCharactersLen = sizeof(encoderLaTeXEscapedCharacters) / sizeof(encoderLaTeXEscapedCharacters[0]);


/**
 * This structure contains information on the usage of dotless i
 * and dotless j in combination with accent-like modifiers.
 * Combinations such as \"{\i} are translated to an Unicode character
 * and back. The structure is a table with three columns: (1) the
 * modified (in the example before the quotation mark) (2) the ASCII
 * character (in the example before the 'i') (3) the Unicode
 * character described by a hexcode.
 */
// TODO other cases of \i and \j?
// TODO capital cases like \I and \J?
static const struct DotlessIJCharacter {
    const char modifier;
    const char letter;
    ushort unicode;
}
dotlessIJCharacters[] = {
    {'`', 'i', 0x00EC},
    {'\'', 'i', 0x00ED},
    {'^', 'i', 0x00EE},
    {'"', 'i', 0x00EF},
    {'~', 'i', 0x0129},
    {'=', 'i', 0x012B},
    {'u', 'i', 0x012D},
    {'k', 'i', 0x012F},
    {'^', 'j', 0x0135},
    {'v', 'i', 0x01D0},
    {'v', 'j', 0x01F0},
    {'t', 'i', 0x020B}
};
static const int dotlessIJCharactersLen = sizeof(dotlessIJCharacters) / sizeof(dotlessIJCharacters[0]);


/**
 * This lookup allows to quickly find hits in the
 * EncoderLaTeXEscapedCharacter table. This data structure here
 * consists of a number of rows. Each row consists of a
 * modifier (like '"' or 'v') and an array of Unicode chars.
 * Letters 'A'..'Z','a'..'z' are used as index to this array
 * by subtracting 'A', i.e. 'A' gets index 0, 'B' gets index 1,
 * etc.
 * This data structure is built in the constructor.
 */
static const int lookupTableNumModifiers = 32;
static const int lookupTableNumCharacters = 60;
static struct EncoderLaTeXEscapedCharacterLookupTableRow {
    char modifier;
    QChar unicode[lookupTableNumCharacters];
} *lookupTable[lookupTableNumModifiers];


/**
 * This data structure keeps track of math commands, which
 * have to be treated differently in text and math mode.
 * The math command like "subset of" could be used directly
 * in math mode, but must be enclosed in \ensuremath{...}
 * in text mode.
 */
static const struct MathCommand {
    const char *written;
    ushort unicode;
}
mathCommand[] = {
    {"ell", 0x2113},
    {"rightarrow", 0x2192},
    {"forall", 0x2200},
    {"exists", 0x2203},
    {"in", 0x2208},
    {"ni", 0x220B},
    {"asterisk", 0x2217},
    {"infty", 0x221E},
    {"subset", 0x2282},
    {"supset", 0x2283},
    {"subseteq", 0x2286},
    {"supseteq", 0x2287},
    {"nsubseteq", 0x2288},
    {"nsupseteq", 0x2289},
    {"subsetneq", 0x228A},
    {"supsetneq", 0x228A},
    {"Subset", 0x22D0},
    {"Supset", 0x22D1},
    {"top", 0x22A4},
};
static const int mathCommandLen = sizeof(mathCommand) / sizeof(mathCommand[0]);


/**
 * This data structure holds commands representing a single
 * character. For example, it maps \AA to A with a ring (Nordic
 * letter) and back. The structure is a table with two columns:
 * (1) the command's name without a backslash (in the example
 * before the 'AA') (2) the Unicode character described by a
 * hexcode.
 */
static const struct EncoderLaTeXCharacterCommand {
    const char *letters;
    ushort unicode;
    bool meaningfulCommandName;
}
encoderLaTeXCharacterCommands[] = {
    {"pounds", 0x00A3, false},
    {"S", 0x00A7, true},
    {"copyright", 0x00A9, false},
    {"textregistered", 0x00AE, false},
    {"textperiodcentered", 0x00B7, false},
    {"AA", 0x00C5, true},
    {"AE", 0x00C6, true},
    {"DH", 0x00D0, true},
    {"DJ", 0x00D0, true},
    {"O", 0x00D8, true},
    {"TH", 0x00DE, true},
    {"ss", 0x00DF, true},
    {"aa", 0x00E5, true},
    {"ae", 0x00E6, true},
    {"dh", 0x00F0, true},
    {"o", 0x00F8, true},
    {"th", 0x00FE, true},
    {"i", 0x0131, true},
    {"NG", 0x014A, true},
    {"ng", 0x014B, true},
    {"L", 0x0141, true},
    {"l", 0x0142, true},
    {"OE", 0x0152, true},
    {"oe", 0x0153, true},
    {"j", 0x0237, true},
    {"ldots", 0x2026, false}, /** \ldots must be before \l */
    {"grqq", 0x201C, false},
    {"rqq", 0x201D, false},
    {"glqq", 0x201E, false},
    {"frqq", 0x00BB, false},
    {"flqq", 0x00AB, false},
    {"rq", 0x2019, false}, ///< tricky one: 'r' is a valid modifier
    {"lq", 0x2018, false},
};
static const int encoderLaTeXCharacterCommandsLen = sizeof(encoderLaTeXCharacterCommands) / sizeof(encoderLaTeXCharacterCommands[0]);

const char EncoderLaTeX::encoderLaTeXProtectedSymbols[] = {'#', '&', '%'};
const int EncoderLaTeX::encoderLaTeXProtectedSymbolsLen = sizeof(EncoderLaTeX::encoderLaTeXProtectedSymbols) / sizeof(EncoderLaTeX::encoderLaTeXProtectedSymbols[0]);

const char EncoderLaTeX::encoderLaTeXProtectedTextOnlySymbols[] = {'_'};
const int EncoderLaTeX::encoderLaTeXProtectedTextOnlySymbolsLen = sizeof(encoderLaTeXProtectedTextOnlySymbols) / sizeof(encoderLaTeXProtectedTextOnlySymbols[0]);


/**
 * This data structure holds LaTeX symbol sequences (without
 * any backslash) that represent a single Unicode character.
 * For example, it maps --- to an 'em dash' and back.
 * The structure is a table with two columns: (1) the symbol
 * sequence (in the example before the '---') (2) the Unicode
 * character described by a hexcode.
 */
static const struct EncoderLaTeXSymbolSequence {
    const char *latex;
    ushort unicode;
    bool useUnicode;
} encoderLaTeXSymbolSequences[] = {
    {"!`", 0x00A1, true},
    {"\"<", 0x00AB, true},
    {"\">", 0x00BB, true},
    {"?`", 0x00BF, true},
    {"---", 0x2014, true},
    {"--", 0x2013, true},
    {"``", 0x201C, true},
    {"''", 0x201D, true},
    {"ff", 0xFB00, false},
    {"fi", 0xFB01, false},
    {"fl", 0xFB02, false},
    {"ffi", 0xFB03, false},
    {"ffl", 0xFB04, false},
    {"ft", 0xFB05, false},
    {"st", 0xFB06, false}
};
static const int encoderLaTeXSymbolSequencesLen = sizeof(encoderLaTeXSymbolSequences) / sizeof(encoderLaTeXSymbolSequences[0]);


EncoderLaTeX::EncoderLaTeX()
{
    /// Initialize lookup table with NULL pointers
    for (int i = 0; i < lookupTableNumModifiers; ++i) lookupTable[i] = NULL;

    int lookupTableCount = 0;
    /// Go through all table rows of encoderLaTeXEscapedCharacters
    for (int i = encoderLaTeXEscapedCharactersLen - 1; i >= 0; --i) {
        /// Check if this row's modifier is already known
        bool knownModifier = false;
        int j;
        for (j = lookupTableCount - 1; j >= 0; --j) {
            knownModifier |= lookupTable[j]->modifier == encoderLaTeXEscapedCharacters[i].modifier;
            if (knownModifier) break;
        }

        if (!knownModifier) {
            /// Ok, this row's modifier appeared for the first time,
            /// therefore initialize memory structure, i.e. row in lookupTable
            lookupTable[lookupTableCount] = new EncoderLaTeXEscapedCharacterLookupTableRow;
            lookupTable[lookupTableCount]->modifier = encoderLaTeXEscapedCharacters[i].modifier;
            for (int k = 0; k < lookupTableNumCharacters; ++k) {
                /// If no special character is known for a letter+modifier
                /// combination, fall back using the ASCII character only
                lookupTable[lookupTableCount]->unicode[k] = QLatin1Char('A' + k);
            }
            j = lookupTableCount;
            ++lookupTableCount;
        }

        /// Add the letter as of the current row in encoderLaTeXEscapedCharacters
        /// into Unicode char array in the current modifier's row in the lookup table.
        if (encoderLaTeXEscapedCharacters[i].letter >= 'A' && encoderLaTeXEscapedCharacters[i].letter <= 'z') {
            int pos = encoderLaTeXEscapedCharacters[i].letter - 'A';
            lookupTable[j]->unicode[pos] = QChar(encoderLaTeXEscapedCharacters[i].unicode);
        } else
            qWarning() << "Cannot handle letter " << encoderLaTeXEscapedCharacters[i].letter;
    }
}

EncoderLaTeX::~EncoderLaTeX()
{
    /// Clean-up memory
    for (int i = lookupTableNumModifiers - 1; i >= 0; --i)
        if (lookupTable[i] != NULL)
            delete lookupTable[i];
}

QString EncoderLaTeX::decode(const QString &input) const
{
    int len = input.length();
    QString output;
    output.reserve(len);
    bool inMathMode = false;

    /// Go through input char by char
    for (int i = 0; i < len; ++i) {
        /**
         * Repeatedly check if input data contains a verbatim command
         * like \url{...}, copy it to output, and update i to point
         * to the next character after the verbatim command.
         */
        while (testAndCopyVerbatimCommands(input, i, output));
        if (i >= len) break;

        /// Fetch current input char
        const QChar &c = input[i];

        if (c == '{') {
            /// First case: An opening curly bracket,
            /// which is harmless (see else case), unless ...
            if (i < len - 3 && input[i + 1] == '\\') {
                /// ... it continues with a backslash

                /// Next, check if there follows a modifier after the backslash
                /// For example an quotation mark as used in {\"a}
                int lookupTablePos = modifierInLookupTable(input[i + 2]);

                if (lookupTablePos >= 0 && input[i + 3] >= 'A' && input[i + 3] <= 'z' && input[i + 4] == '}') {
                    /// If we found a modifier which is followed by
                    /// a letter followed by a closing curly bracket,
                    /// we are looking at something like {\"A}
                    /// Use lookup table to see what Unicode char this
                    /// represents
                    const QChar unicodeLetter = lookupTable[lookupTablePos]->unicode[input[i + 3].toLatin1() - 'A'];
                    if (unicodeLetter.unicode() < 127) {
                        /// This combination of modifier and letter is not known,
                        /// so try to preserve it
                        output.append(input.mid(i, 5));
                        qWarning() << "Don't know how to translate this into Unicode: " << input.mid(i, 5);
                    } else
                        output.append(unicodeLetter);
                    /// Step over those additional characters
                    i += 4;
                } else if (lookupTablePos >= 0 && input[i + 3] == '\\' && input[i + 4] >= 'A' && input[i + 4] <= 'z' && input[i + 5] == '}') {
                    /// This is the case for {\'\i} or alike.
                    bool found = false;
                    for (int k = 0; !found && k < dotlessIJCharactersLen; ++k)
                        if (dotlessIJCharacters[k].letter == input[i + 4].toLatin1() && dotlessIJCharacters[k].modifier == input[i + 2].toLatin1()) {
                            output.append(QChar(dotlessIJCharacters[k].unicode));
                            i += 5;
                            found = true;
                        }
                    if (!found)
                        qWarning() << "Cannot interprete BACKSLASH" << input[i + 2] << "BACKSLASH" << input[i + 4];
                } else if (lookupTablePos >= 0 && input[i + 3] == '{' && input[i + 4] >= 'A' && input[i + 4] <= 'z' && input[i + 5] == '}' && input[i + 6] == '}') {
                    /// If we found a modifier which is followed by
                    /// an opening curly bracket followed by a letter
                    /// followed by two closing curly brackets,
                    /// we are looking at something like {\"{A}}
                    /// Use lookup table to see what Unicode char this
                    /// represents
                    const QChar unicodeLetter = lookupTable[lookupTablePos]->unicode[input[i + 4].toLatin1() - 'A'];
                    if (unicodeLetter.unicode() < 127) {
                        /// This combination of modifier and letter is not known,
                        /// so try to preserve it
                        output.append(input.mid(i, 7));
                        qWarning() << "Don't know how to translate this into Unicode: " << input.mid(i, 7);
                    } else
                        output.append(unicodeLetter);
                    /// Step over those additional characters
                    i += 6;
                } else if (lookupTablePos >= 0 && input[i + 3] == '{' && input[i + 4] == '\\' && input[i + 5] >= 'A' && input[i + 5] <= 'z' && input[i + 6] == '}' && input[i + 7] == '}') {
                    /// This is the case for {\'{\i}} or alike.
                    bool found = false;
                    for (int k = 0; !found && k < dotlessIJCharactersLen; ++k)
                        if (dotlessIJCharacters[k].letter == input[i + 5].toLatin1() && dotlessIJCharacters[k].modifier == input[i + 2].toLatin1()) {
                            output.append(QChar(dotlessIJCharacters[k].unicode));
                            i += 7;
                            found = true;
                        }
                    if (!found)
                        qWarning() << "Cannot interprete BACKSLASH" << input[i + 2] << "BACKSLASH {" << input[i + 5] << "}";
                } else {
                    /// Now, the case of something like {\AA} is left
                    /// to check for
                    QString alpha = readAlphaCharacters(input, i + 2);
                    int nextPosAfterAlpha = i + 2 + alpha.size();
                    if (nextPosAfterAlpha < input.length() && input[nextPosAfterAlpha] == '}') {
                        /// We are dealing actually with a string like {\AA}
                        /// Check which command it is,
                        /// insert corresponding Unicode character
                        bool foundCommand = false;
                        for (int ci = 0; !foundCommand && ci < encoderLaTeXCharacterCommandsLen; ++ci) {
                            if (QLatin1String(encoderLaTeXCharacterCommands[ci].letters) == alpha) {
                                output.append(QChar(encoderLaTeXCharacterCommands[ci].unicode));
                                foundCommand = true;
                            }
                        }

                        /// Check if a math command has been read,
                        /// like \subset
                        /// (automatically skipped if command was found above)
                        for (int k = 0; !foundCommand && k < mathCommandLen; ++k) {
                            if (QLatin1String(mathCommand[k].written) == alpha) {
                                if (output.endsWith(QLatin1String("\\ensuremath"))) {
                                    /// Remove "\ensuremath" right before this math command,
                                    /// it will be re-inserted when exporting/saving the document
                                    output = output.left(output.length() - 11);
                                }
                                output.append(QChar(mathCommand[k].unicode));
                                foundCommand = true;
                            }
                        }

                        if (foundCommand)
                            i = nextPosAfterAlpha;
                        else {
                            /// Dealing with a string line {\noopsort}
                            /// (see BibTeX documentation where this gets explained)
                            output.append(c);
                        }
                    } else {
                        /// Could be something like {\tt filename.txt}
                        /// Keep it as it is
                        output.append(c);
                    }
                }
            } else {
                /// Nothing special, copy input char to output
                output.append(c);
            }
        } else if (c == '\\' && i < len - 1) {
            /// Second case: A backslash as in \"o

            /// Sometimes such command are closed with just {},
            /// so remember if to check for that
            bool checkForExtraCurlyAtEnd = false;

            /// Check if there follows a modifier after the backslash
            /// For example an quotation mark as used in \"a
            int lookupTablePos = modifierInLookupTable(input[i + 1]);

            if (lookupTablePos >= 0 && i <= len - 3 && input[i + 2] >= 'A' && input[i + 2] <= 'z' && (i == len - 3 || input[i + 1] == '"' || input[i + 1] == '\'' || input[i + 1] == '`' || input[i + 1] == '=')) { // TODO more special cases?
                /// We found a special modifier which is followed by
                /// a letter followed by a command delimiter such
                /// as a whitespace, so we are looking at something
                /// like \"u inside Kr\"uger
                /// Use lookup table to see what Unicode char this
                /// represents
                const QChar unicodeLetter = lookupTable[lookupTablePos]->unicode[input[i + 2].toLatin1() - 'A'];
                if (unicodeLetter.unicode() < 127) {
                    /// This combination of modifier and letter is not known,
                    /// so try to preserve it
                    output.append(input.mid(i, 3));
                    qWarning() << "Don't know how to translate this into Unicode: " << input.mid(i, 3);
                } else
                    output.append(unicodeLetter);
                /// Step over those additional characters
                i += 2;
            } else if (lookupTablePos >= 0 && i <= len - 3 && input[i + 2] >= 'A' && input[i + 2] <= 'z' && (i == len - 3 || input[i + 3] == '}' ||  input[i + 3] == '{' || input[i + 3] == ' ' || input[i + 3] == '\t' || input[i + 3] == '\\' || input[i + 3] == '\r' || input[i + 3] == '\n')) {
                /// We found a modifier which is followed by
                /// a letter followed by a command delimiter such
                /// as a whitespace, so we are looking at something
                /// like \"u
                /// Use lookup table to see what Unicode char this
                /// represents
                const QChar unicodeLetter = lookupTable[lookupTablePos]->unicode[input[i + 2].toLatin1() - 'A'];
                if (unicodeLetter.unicode() < 127) {
                    /// This combination of modifier and letter is not known,
                    /// so try to preserve it
                    output.append(input.mid(i, 3));
                    qWarning() << "Don't know how to translate this into Unicode: " << input.mid(i, 3);
                } else
                    output.append(unicodeLetter);
                /// Step over those additional characters
                i += 2;

                /// Now, after this command, a whitespace may follow
                /// which has to get "eaten" as it acts as a command
                /// delimiter
                if (input[i + 1] == ' ' || input[i + 1] == '\r' || input[i + 1] == '\n')
                    ++i;
                else {
                    /// If no whitespace follows, still
                    /// check for extra curly brackets
                    checkForExtraCurlyAtEnd = true;
                }
            } else if (lookupTablePos >= 0 && i < len - 4 && input[i + 2] == '{' && input[i + 3] >= 'A' && input[i + 3] <= 'z' && input[i + 4] == '}') {
                /// We found a modifier which is followed by an opening
                /// curly bracket followed a letter followed by a closing
                /// curly bracket, so we are looking at something
                /// like \"{u}
                /// Use lookup table to see what Unicode char this
                /// represents
                const QChar unicodeLetter = lookupTable[lookupTablePos]->unicode[input[i + 3].toLatin1() - 'A'];
                if (unicodeLetter.unicode() < 127) {
                    /// This combination of modifier and letter is not known,
                    /// so try to preserve it
                    output.append(input.mid(i, 5));
                    qWarning() << "Don't know how to translate this into Unicode: " << input.mid(i, 5);
                } else
                    output.append(unicodeLetter);
                /// Step over those additional characters
                i += 4;
            } else if (lookupTablePos >= 0 && input[i + 2] == '\\' && input[i + 3] >= 'A' && input[i + 3] <= 'z') {
                /// This is the case for \'\i or alike.
                bool found = false;
                for (int k = 0; !found && k < dotlessIJCharactersLen; ++k)
                    if (dotlessIJCharacters[k].letter == input[i + 3].toLatin1() && dotlessIJCharacters[k].modifier == input[i + 1].toLatin1()) {
                        output.append(QChar(dotlessIJCharacters[k].unicode));
                        i += 3;
                        found = true;
                    }
                if (!found)
                    qWarning() << "Cannot interprete BACKSLASH" << input[i + 1] << "BACKSLASH" << input[i + 3];
            } else if (lookupTablePos >= 0 && input[i + 2] == '{' && input[i + 3] == '\\' && input[i + 4] >= 'A' && input[i + 4] <= 'z' && input[i + 5] == '}') {
                /// This is the case for \'{\i} or alike.
                bool found = false;
                for (int k = 0; !found && k < dotlessIJCharactersLen; ++k)
                    if (dotlessIJCharacters[k].letter == input[i + 4].toLatin1() && dotlessIJCharacters[k].modifier == input[i + 1].toLatin1()) {
                        output.append(QChar(dotlessIJCharacters[k].unicode));
                        i += 5;
                        found = true;
                    }
                if (!found)
                    qWarning() << "Cannot interprete BACKSLASH" << input[i + 1] << "BACKSLASH {" << input[i + 4] << "}";
            } else if (i < len - 1) {
                /// Now, the case of something like \AA is left
                /// to check for
                QString alpha = readAlphaCharacters(input, i + 1);
                int nextPosAfterAlpha = i + 1 + alpha.size();
                if (alpha.size() >= 1 && alpha.at(0).isLetter()) {
                    /// We are dealing actually with a string like \AA or \o
                    /// Check which command it is,
                    /// insert corresponding Unicode character
                    bool foundCommand = false;
                    for (int ci = 0; !foundCommand && ci < encoderLaTeXCharacterCommandsLen; ++ci) {
                        if (QLatin1String(encoderLaTeXCharacterCommands[ci].letters) == alpha) {
                            output.append(QChar(encoderLaTeXCharacterCommands[ci].unicode));
                            foundCommand = true;
                        }
                    }

                    if (foundCommand) {
                        /// Now, after a command, a whitespace may follow
                        /// which has to get "eaten" as it acts as a command
                        /// delimiter
                        if (nextPosAfterAlpha < input.length() && (input[nextPosAfterAlpha] == ' ' || input[nextPosAfterAlpha] == '\r' || input[nextPosAfterAlpha] == '\n'))
                            ++nextPosAfterAlpha;
                        else {
                            /// If no whitespace follows, still
                            /// check for extra curly brackets
                            checkForExtraCurlyAtEnd = true;
                        }
                        i = nextPosAfterAlpha - 1;
                    } else {
                        /// No command found? Just copy input char to output
                        output.append(c);
                    }
                } else {
                    /// Maybe we are dealing with a string like \& or \_
                    /// Check which command it is
                    bool foundCommand = false;
                    for (int k = 0; k < encoderLaTeXProtectedSymbolsLen; ++k)
                        if (encoderLaTeXProtectedSymbols[k] == input[i + 1]) {
                            output.append(encoderLaTeXProtectedSymbols[k]);
                            foundCommand = true;
                        }

                    if (!foundCommand && !inMathMode)
                        for (int k = 0; k < encoderLaTeXProtectedTextOnlySymbolsLen; ++k)
                            if (encoderLaTeXProtectedTextOnlySymbols[k] == input[i + 1]) {
                                output.append(encoderLaTeXProtectedTextOnlySymbols[k]);
                                foundCommand = true;
                            }

                    /// If command has been found, nothing has to be done
                    /// except for hopping over this backslash
                    if (foundCommand)
                        ++i;
                    else if (i < len - 1 && input[i + 1] == QChar(0x002c /* comma */)) {
                        /// Found a thin space: \,
                        /// Replacing Latex-like thin space with Unicode thin space
                        output.append(QChar(0x2009));
                        foundCommand = true;
                        ++i;
                    } else {
                        /// Nothing special, copy input char to output
                        output.append(c);
                    }
                }
            } else {
                /// Nothing special, copy input char to output
                output.append(c);
            }

            /// Finally, check if there may be extra curly brackets
            /// like {} and hop over them
            if (checkForExtraCurlyAtEnd && i < len - 2 && input[i + 1] == '{' && input[i + 2] == '}') i += 2;
        } else {
            /// So far, no opening curly bracket and no backslash
            /// May still be a symbol sequence like ---
            bool isSymbolSequence = false;
            /// Go through all known symbol sequnces
            for (int l = 0; l < encoderLaTeXSymbolSequencesLen; ++l)
                /// First, check if read input character matches beginning of symbol sequence
                /// and input buffer as enough characters left to potentially contain
                /// symbol sequence
                if (encoderLaTeXSymbolSequences[l].useUnicode && encoderLaTeXSymbolSequences[l].latex[0] == c.toLatin1() && i <= len - (int)qstrlen(encoderLaTeXSymbolSequences[l].latex)) {
                    /// Now actually check if symbol sequence is in input buffer
                    isSymbolSequence = true;
                    for (int p = 1; isSymbolSequence && p < (int)qstrlen(encoderLaTeXSymbolSequences[l].latex); ++p)
                        isSymbolSequence &= encoderLaTeXSymbolSequences[l].latex[p] == input[i + p].toLatin1();
                    if (isSymbolSequence) {
                        /// Ok, found sequence: insert Unicode character in output
                        /// and hop over sequence in input buffer
                        output.append(QChar(encoderLaTeXSymbolSequences[l].unicode));
                        i += qstrlen(encoderLaTeXSymbolSequences[l].latex) - 1;
                        break;
                    }
                }

            if (!isSymbolSequence) {
                /// No symbol sequence found, so just copy input to output
                output.append(c);

                /// Still, check if input character is a dollar sign
                /// without a preceding backslash, means toggling between
                /// text mode and math mode
                if (c == '$' && (i == 0 || input[i - 1] != '\\'))
                    inMathMode = !inMathMode;
            }
        }
    }

    output.squeeze();
    return output;
}

bool EncoderLaTeX::testAndCopyVerbatimCommands(const QString &input, int &pos, QString &output) const
{
    int copyBytesCount = 0;
    int openedClosedCurlyBrackets = 0;

    /// check for \url
    if (pos < input.length() - 6 && input[pos] == '\\' && input[pos + 1] == 'u' && input[pos + 2] == 'r' && input[pos + 3] == 'l' && input[pos + 4] == '{') {
        copyBytesCount = 5;
        openedClosedCurlyBrackets = 1;
    }

    if (copyBytesCount > 0) {
        while (openedClosedCurlyBrackets > 0 && pos + copyBytesCount < input.length()) {
            ++copyBytesCount;
            if (input[pos + copyBytesCount] == '{' && input[pos + copyBytesCount - 1] != '\\') ++openedClosedCurlyBrackets;
            else if (input[pos + copyBytesCount] == '}' && input[pos + copyBytesCount - 1] != '\\') --openedClosedCurlyBrackets;
        }

        output.append(input.mid(pos, copyBytesCount));
        pos += copyBytesCount;
    }

    return copyBytesCount > 0;
}

QString EncoderLaTeX::encode(const QString &ninput) const
{
    /// Perform Canonical Decomposition followed by Canonical Composition
    const QString input = ninput.normalized(QString::NormalizationForm_C);

    int len = input.length();
    QString output;
    output.reserve(len);
    bool inMathMode = false;

    /// Go through input char by char
    for (int i = 0; i < len; ++i) {
        /**
         * Repeatedly check if input data contains a verbatim command
         * like \url{...}, copy it to output, and update i to point
         * to the next character after the verbatim command.
         */
        while (testAndCopyVerbatimCommands(input, i, output));
        if (i >= len) break;

        const QChar c = input[i];

        if (c.unicode() > 127) {
            /// If current char is outside ASCII boundaries ...
            bool found = false;

            /// Handle special cases of i without a dot (\i)
            for (int k = 0; !found && k < dotlessIJCharactersLen; ++k)
                if (c.unicode() == dotlessIJCharacters[k].unicode) {
                    output.append(QString("\\%1{\\%2}").arg(dotlessIJCharacters[k].modifier).arg(dotlessIJCharacters[k].letter));
                    found = true;
                }

            if (!found) {
                /// ... test if there is a symbol sequence like ---
                /// to encode it
                for (int k = 0; k < encoderLaTeXSymbolSequencesLen; ++k)
                    if (encoderLaTeXSymbolSequences[k].unicode == c.unicode()) {
                        for (int l = 0; l < (int)qstrlen(encoderLaTeXSymbolSequences[k].latex); ++l)
                            output.append(encoderLaTeXSymbolSequences[k].latex[l]);
                        found = true;
                        break;
                    }
            }

            if (!found) {
                /// Ok, no symbol sequence. Let's test character
                /// commands like \ss
                for (int k = 0; k < encoderLaTeXCharacterCommandsLen; ++k)
                    if (encoderLaTeXCharacterCommands[k].unicode == c.unicode()) {
                        output.append(QString("{\\%1}").arg(encoderLaTeXCharacterCommands[k].letters));
                        found = true;
                        break;
                    }
            }

            if (!found) {
                /// Ok, neither a character command. Let's test
                /// escaped characters with modifiers like \"a
                for (int k = 0; k < encoderLaTeXEscapedCharactersLen; ++k)
                    if (encoderLaTeXEscapedCharacters[k].unicode == c.unicode()) {
                        output.append(QString("\\%1{%2}").arg(encoderLaTeXEscapedCharacters[k].modifier).arg(encoderLaTeXEscapedCharacters[k].letter));
                        found = true;
                        break;
                    }
            }

            if (!found) {
                /// Ok, test for math commands
                for (int k = 0; k < mathCommandLen; ++k)
                    if (mathCommand[k].unicode == c.unicode()) {
                        if (inMathMode)
                            output.append(QString("\\%1{}").arg(mathCommand[k].written));
                        else
                            output.append(QString("\\ensuremath{\\%1}").arg(mathCommand[k].written));
                        found = true;
                        break;
                    }
            }

            if (!found && c.unicode() == 0x2009) {
                /// Thin space
                output.append(QLatin1String("\\,"));
                found = true;
            }

            if (!found) {
                qWarning() << "Don't know how to encode Unicode char" << QString("0x%1").arg(c.unicode(), 4, 16, QLatin1Char('0'));
                output.append(c);
            }
        } else {
            /// Current character is normal ASCII

            /// Still, some characters have special meaning
            /// in TeX and have to be preceded with a backslash
            bool found = false;
            for (int k = 0; k < encoderLaTeXProtectedSymbolsLen; ++k)
                if (encoderLaTeXProtectedSymbols[k] == c) {
                    output.append(QLatin1Char('\\'));
                    found = true;
                    break;
                }

            if (!found && !inMathMode)
                for (int k = 0; k < encoderLaTeXProtectedTextOnlySymbolsLen; ++k)
                    if (encoderLaTeXProtectedTextOnlySymbols[k] == c) {
                        output.append(QLatin1Char('\\'));
                        break;
                    }

            /// Dump character to output
            output.append(c);

            /// Finally, check if input character is a dollar sign
            /// without a preceding backslash, means toggling between
            /// text mode and math mode
            if (c == '$' && (i == 0 || input[i - 1] != QLatin1Char('\\')))
                inMathMode = !inMathMode;
        }
    }

    output.squeeze();
    return output;
}

QString EncoderLaTeX::convertToPlainAscii(const QString &ninput) const
{
    /// Previously, iconv's //TRANSLIT feature had been used here.
    /// However, the transliteration is locale-specific as discussed
    /// here:
    /// http://taschenorakel.de/mathias/2007/11/06/iconv-transliterations/
    /// Therefore, iconv is not an acceptable solution.
    ///
    /// Instead, "International Components for Unicode" (ICU) is used.
    /// It is already a dependency for Qt, so there is no "cost" involved
    /// in using it.

    const int ninputLen = ninput.length();
    /// Make a copy of the input string into an array of UChar
    UChar *uChars = new UChar[ninputLen];
    for (int i = 0; i < ninputLen; ++i)
        uChars[i] = ninput.at(i).unicode();
    /// Create an ICU-specific unicode string
    UnicodeString uString = UnicodeString(uChars, ninputLen);
    /// Create an ICO Transliterator, configured to
    /// transliterate virtually anything into plain ASCII
    UErrorCode uec = U_ZERO_ERROR;
    Transliterator *trans = icu::Transliterator::createInstance("Any-Latin;Latin-ASCII", UTRANS_FORWARD, uec);
    /// Perform the actual transliteration, modifying Unicode string
    trans->transliterate(uString);
    /// Create regular C++ string from Unicode string
    std::string cppString;
    uString.toUTF8String(cppString);
    /// Clean up any mess
    delete[] uChars;
    delete trans;
<<<<<<< HEAD
    /// Convert regular C++ to Qt-specific QString,
    /// should work as cppString contains only ASCII text
    return QString::fromAscii(cppString.c_str());
=======
    /// Convert regular C++ to Qt-specific QString
    return QString::fromStdString(cppString);
>>>>>>> 357e4f11
}

bool EncoderLaTeX::containsOnlyAscii(const QString &ntext)
{
    /// Perform Canonical Decomposition followed by Canonical Composition
    const QString text = ntext.normalized(QString::NormalizationForm_C);

    for (QString::ConstIterator it = text.constBegin(); it != text.constEnd(); ++it)
        if (it->unicode() > 127) return false;
    return true;
}

int EncoderLaTeX::modifierInLookupTable(const QChar &modifier) const
{
    const char latinModifier = modifier.toLatin1();
    for (int m = 0; m < lookupTableNumModifiers && lookupTable[m] != NULL; ++m)
        if (lookupTable[m]->modifier == latinModifier) return m;
    return -1;
}

QString EncoderLaTeX::readAlphaCharacters(const QString &base, int startFrom) const
{
    int len = base.size();
    for (int j = startFrom; j < len; ++j) {
        if ((base[j] < 'A' || base[j] > 'Z') && (base[j] < 'a' || base[j] > 'z'))
            return base.mid(startFrom, j - startFrom);
    }
    return base.mid(startFrom);
}

EncoderLaTeX *EncoderLaTeX::instance()
{
    if (self == NULL)
        self = new EncoderLaTeX();
    return self;
}<|MERGE_RESOLUTION|>--- conflicted
+++ resolved
@@ -1,5 +1,5 @@
 /***************************************************************************
- *   Copyright (C) 2004-2014 by Thomas Fischer <fischer@unix-ag.uni-kl.de> *
+ *   Copyright (C) 2004-2015 by Thomas Fischer <fischer@unix-ag.uni-kl.de> *
  *                                                                         *
  *   This program is free software; you can redistribute it and/or modify  *
  *   it under the terms of the GNU General Public License as published by  *
@@ -18,11 +18,7 @@
 #include "encoderlatex.h"
 
 #include <unicode/translit.h>
-<<<<<<< HEAD
-
-#include <QString>
-=======
->>>>>>> 357e4f11
+
 
 #include <QString>
 #include <QDebug>
@@ -1020,14 +1016,8 @@
     /// Clean up any mess
     delete[] uChars;
     delete trans;
-<<<<<<< HEAD
-    /// Convert regular C++ to Qt-specific QString,
-    /// should work as cppString contains only ASCII text
-    return QString::fromAscii(cppString.c_str());
-=======
     /// Convert regular C++ to Qt-specific QString
     return QString::fromStdString(cppString);
->>>>>>> 357e4f11
 }
 
 bool EncoderLaTeX::containsOnlyAscii(const QString &ntext)
