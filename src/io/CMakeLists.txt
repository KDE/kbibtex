--- conflicted
+++ resolved
@@ -107,11 +107,7 @@
     KF5::XmlGui
     ${LIBXML2_LIBRARIES}
     ${LIBXSLT_LIBRARIES}
-<<<<<<< HEAD
-    ${POPPLER_QT4_LIBRARIES}
-=======
     ${POPPLER_LIBRARY}
->>>>>>> 357e4f11
     ${ICU_LIBRARIES}
     kbibtexconfig
     kbibtexdata
